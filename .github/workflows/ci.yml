name: Run Tests
on: [push, pull_request]

jobs:
  pytest:
    name: pytest
    runs-on: ubuntu-latest
    steps:
    - uses: actions/checkout@master
    - name: Set up Python ${{ matrix.python-version }}
      uses: actions/setup-python@v1
      with:
<<<<<<< HEAD
        python-version: 3.8.3
=======
        python-version: 3.7.7
>>>>>>> cb7a0ceb
    - name: Cache poetry environment
      uses: actions/cache@v1
      env:
        cache-name: cache-poetry
      with:
        path: /github/home/.cache/pypoetry/virtualenvs
        key: ${{ runner.os }}-poetry-${{ hashFiles('**/pyproject.toml') }}
        restore-keys: |
          ${{ runner.os }}-poetry-
    - name: Install
      uses: abatilo/actions-poetry@v1.5.0
      with:
<<<<<<< HEAD
        python_version: 3.8.3
=======
        python_version: 3.7.7
>>>>>>> cb7a0ceb
        poetry_version: 1.0.3
        args: install
    - name: Run pytest
      uses: abatilo/actions-poetry@v1.5.0
      with:
<<<<<<< HEAD
        python_version: 3.8.3
=======
        python_version: 3.7.7
>>>>>>> cb7a0ceb
        poetry_version: 1.0.3
        args: run python -m pytest --doctest-modules --ignore=case_studies<|MERGE_RESOLUTION|>--- conflicted
+++ resolved
@@ -10,11 +10,7 @@
     - name: Set up Python ${{ matrix.python-version }}
       uses: actions/setup-python@v1
       with:
-<<<<<<< HEAD
-        python-version: 3.8.3
-=======
         python-version: 3.7.7
->>>>>>> cb7a0ceb
     - name: Cache poetry environment
       uses: actions/cache@v1
       env:
@@ -27,20 +23,12 @@
     - name: Install
       uses: abatilo/actions-poetry@v1.5.0
       with:
-<<<<<<< HEAD
-        python_version: 3.8.3
-=======
         python_version: 3.7.7
->>>>>>> cb7a0ceb
         poetry_version: 1.0.3
         args: install
     - name: Run pytest
       uses: abatilo/actions-poetry@v1.5.0
       with:
-<<<<<<< HEAD
-        python_version: 3.8.3
-=======
         python_version: 3.7.7
->>>>>>> cb7a0ceb
         poetry_version: 1.0.3
         args: run python -m pytest --doctest-modules --ignore=case_studies