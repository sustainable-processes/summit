--- conflicted
+++ resolved
@@ -4,10 +4,6 @@
 from summit.domain import *
 from summit.utils.dataset import DataSet
 from summit.utils.multiobjective import pareto_efficient, hypervolume
-<<<<<<< HEAD
-from summit.utils.models import GPyModel
-=======
->>>>>>> db72c83a
 from summit.strategies import *
 
 import GPy
@@ -515,11 +511,7 @@
         [4, 200, False, False],
     ]
 )
-<<<<<<< HEAD
-def test_sobo(batch_size, max_num_exp, maximize, constraint,check_convergence, plot=False):
-=======
 def test_sobo(batch_size, max_num_exp, maximize, constraint, test_num_improve_iter=2, plot=False):
->>>>>>> db72c83a
     hartmann3D = Hartmann3D(maximize=maximize, constraints=constraint)
     strategy = SOBO(domain=hartmann3D.domain)
 
@@ -590,11 +582,7 @@
         [4, 200, False, False, 2]
     ]
 )
-<<<<<<< HEAD
-def test_gryffin_himmelblau(batch_size, max_num_exp, maximize, constraint, check_convergence, test_id, plot=False):
-=======
 def test_gryffin_himmelblau(batch_size, max_num_exp, maximize, constraint, test_id, test_num_improve_iter=2, plot=False):
->>>>>>> db72c83a
     himmelblau = Himmelblau(maximize=maximize, constraints=constraint)
     strategy = GRYFFIN(domain=himmelblau.domain, sampling_strategies=batch_size)
 
@@ -664,11 +652,7 @@
         [4, 200, False, False, 2]
     ]
 )
-<<<<<<< HEAD
-def test_gryffin_hartmann(batch_size, max_num_exp, maximize, constraint,check_convergence, test_id, plot=False, ):
-=======
 def test_gryffin_hartmann(batch_size, max_num_exp, maximize, constraint, test_id, test_num_improve_iter=2, plot=False):
->>>>>>> db72c83a
     hartmann3D = Hartmann3D(maximize=maximize, constraints=constraint)
     strategy = GRYFFIN(domain=hartmann3D.domain, sampling_strategies=batch_size)
 
@@ -732,28 +716,18 @@
     if plot:
         fig, ax = hartmann3D.plot()
 
-<<<<<<< HEAD
-def test_tsemo(save=False):
-=======
 
 def test_tsemo(test_num_improve_iter=2, save=False):
->>>>>>> db72c83a
     num_inputs = 2
     num_objectives= 2
     lab = VLMOP2()
     strategy = TSEMO(lab.domain)
-<<<<<<< HEAD
-    experiments = strategy.suggest_experiments(1)
-    warnings.filterwarnings('ignore',category=RuntimeWarning)
-    warnings.filterwarnings('ignore',category=DeprecationWarning)
-=======
     experiments = strategy.suggest_experiments(5*num_inputs)
     warnings.filterwarnings('ignore',category=RuntimeWarning)
     warnings.filterwarnings('ignore',category=DeprecationWarning)
 
     num_improve_iter = 0
     best_hv = None
->>>>>>> db72c83a
     pb = progress_bar(range(20))
     for i in pb:
         # Run experiments
@@ -767,10 +741,6 @@
         y_pareto, _ = pareto_efficient(lab.data[['y_0', 'y_1']].to_numpy(),
                                        maximize=False)  
         hv = hypervolume(y_pareto, [11,11])
-<<<<<<< HEAD
-        pb.comment = f"Hypervolume: {hv}" 
-    assert hv > 117.0
-=======
         if best_hv == None:
             best_hv = hv
         elif hv > best_hv:
@@ -781,4 +751,3 @@
             print("Requirement to improve fbest in at least {} satisfied, test stopped.".format(test_num_improve_iter))
             break
     #assert hv > 117.0
->>>>>>> db72c83a
