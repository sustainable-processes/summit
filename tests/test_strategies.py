--- conflicted
+++ resolved
@@ -218,80 +218,6 @@
             print("No improvement in last " + str(max_stop) + " iterations.")
             break
 
-<<<<<<< HEAD
-    xbest = np.around(xbest, decimals=3)
-    fbest = np.around(fbest, decimals=3)
-
-    # Extrema of test function without constraint: glob_min = -3.86 at (0.114,0.556,0.853)
-    assert fbest <= -3.85 and fbest >= -3.87
-
-    # Test saving and loading
-    strategy.save('snobfit_test.json')
-    strategy_2 = SNOBFIT.load('snobfit_test.json')
-    
-    for a,b in zip(strategy.prev_param[0], strategy_2.prev_param[0]):
-        if type(a) == list:
-            assert all(a) == all(b)
-        elif type(a) == np.ndarray:
-            assert a.all() == b.all()
-        elif np.isnan(a):
-            assert np.isnan(b)
-        else:
-            assert a == b 
-    assert all(strategy.prev_param[1][0]) == all(strategy_2.prev_param[1][0])
-    os.remove('snobfit_test.json')
-
-    print("Optimal setting: " + str(xbest) + " with outcome: " + str(fbest))
-
-
-@pytest.mark.parametrize("x_start", [[0, 0], [4, 6], [1, 2], [-2, 5]])
-@pytest.mark.parametrize("maximize", [True, False])
-@pytest.mark.parametrize("constraint", [True, False])
-def test_nm2D(x_start, maximize, constraint, plot=False):
-
-    himmelblau = test_functions.Himmelblau(maximize=maximize, constraints=constraint)
-    strategy = NelderMead(himmelblau.domain, x_start=x_start, adaptive=False)
-
-    initial_exp = None
-    # Uncomment to create test case which results in reduction dimension and dimension recovery
-    # initial_exp = pd.DataFrame(data={'x_1': [4.0,4.0,2.0], 'x_2': [2.0,3.0,-6.0]})
-    # initial_exp = DataSet.from_df(initial_exp)
-    # initial_exp = himmelblau.run_experiments(initial_exp)  # initial results
-
-    # run Nelder-Mead loop for fixed <num_iter> number of iteration
-    num_iter = 100  # maximum number of iterations
-    max_stop = 20  # allowed number of consecutive iterations w/o improvement
-    nstop = 0
-    fbestold = float("inf")
-    polygons_points = []
-
-    # Initial experiments
-    if initial_exp is not None:
-        polygons_points.append(
-            np.asarray(
-                [
-                    (
-                        initial_exp.data_to_numpy()[i][:2].tolist(),
-                        initial_exp.data_to_numpy()[j][:2],
-                    )
-                    for i in range(len(initial_exp.data_to_numpy()))
-                    for j in range(len(initial_exp.data_to_numpy()))
-                ]
-            )
-        )
-        next_experiments = initial_exp
-    else:
-        next_experiments = None
-
-    param = None
-    for i in range(num_iter):
-        next_experiments = strategy.suggest_experiments(
-            prev_res=next_experiments
-        )
-        # This is the part where experiments take place
-        next_experiments = himmelblau.run_experiments(next_experiments)
-
-=======
     xbest = np.around(xbest, decimals=3)
     fbest = np.around(fbest, decimals=3)
 
@@ -478,16 +404,11 @@
         # This is the part where experiments take place
         next_experiments = hartmann3D.run_experiments(next_experiments)
 
->>>>>>> e10d139e
         # save polygon points for plotting
         param = strategy.prev_param
         polygons_points.append(
             np.asarray([param[0]['sim'][i].tolist() for i in range(len(param[0]['sim']))])
         )
-<<<<<<< HEAD
-
-=======
->>>>>>> e10d139e
         fbest = strategy.fbest
         xbest = strategy.xbest
         if fbest < fbestold:
@@ -501,63 +422,6 @@
 
     xbest = np.around(xbest, decimals=3)
     fbest = np.around(fbest, decimals=3)
-<<<<<<< HEAD
-    assert fbest <= 0.1
-    # print("Optimal setting: " + str(xbest) + " with outcome: " + str(fbest))
-    # Extrema of test function without constraints: four identical local minima f = 0 at x1 = (3.000, 2.000),
-    # x2 = (-2.810, 3.131), x3 = (-3.779, -3.283), x4 = (3.584, -1.848)
-
-    # Test saving and loading
-    strategy.save('nm_2d.json')
-    strategy_2 = NelderMead.load('nm_2d.json')
-
-    assert strategy._x_start == strategy_2._x_start
-    assert strategy._dx == strategy_2._dx
-    assert strategy._df == strategy_2._df
-    assert strategy._adaptive == strategy_2._adaptive
-    p = strategy.prev_param[0]
-    p2 = strategy.prev_param[0]
-    for k,v in p.items():
-        if type(v) not in [list, np.ndarray]:
-            assert v == p2[k]
-        elif type(v) == list:
-            for i,l in enumerate(v):
-                if type(l) in [np.ndarray, DataSet]:
-                    assert l.all() == p2[k][i].all()
-                else:
-                    assert l == p2[k][i]
-    assert all(strategy.prev_param[1]) == all(strategy_2.prev_param[1])
-    os.remove('nm_2d.json')
-
-    # plot
-    if plot:
-        himmelblau.plot(polygons=polygons_points)
-
-
-@pytest.mark.parametrize(
-    "x_start, maximize, constraint",
-    [
-        ([0, 0, 0], True, True),
-        ([0, 0, 0], True, False),
-        ([0, 0, 0], False, True),
-        ([0, 0, 0], False, False),
-        ([1, 1, 0.2], True, False),
-        ([1, 1, 0.2], False, False),
-        ([], True, True),
-        ([], True, False),
-        ([], False, True),
-        ([], False, False),
-        ([0.4, 0.2, 0.6], True, True),
-        ([0.4, 0.2, 0.6], True, False),
-        ([0.4, 0.2, 0.6], False, True),
-        ([0.4, 0.2, 0.6], False, False),
-    ],
-)
-def test_nm3D(maximize, x_start, constraint, plot=False):
-
-    hartmann3D = test_functions.Hartmann3D(maximize=maximize, constraints=constraint)
-    strategy = NelderMead(hartmann3D.domain, x_start=x_start)
-=======
     print("Optimal setting: " + str(xbest) + " with outcome: " + str(fbest))
     # Extrema of test function without constraint: glob_min = -3.86 at (0.114,0.556,0.853)
     # assert (xbest[0] >= 0.113 and xbest[0] <= 0.115) and (xbest[1] >= 0.555 and xbest[1] <= 0.557) and \
@@ -611,20 +475,10 @@
 def test_sobo(batch_size, num_experiments, maximize, constraint,check_convergence, plot=False, ):
     hartmann3D = test_functions.Hartmann3D(maximize=maximize, constraints=constraint)
     strategy = SOBO(domain=hartmann3D.domain)
->>>>>>> e10d139e
 
     # Uncomment to start algorithm with pre-defined initial experiments
     initial_exp = None
     # Uncomment to create test case which results in reduction dimension and dimension recovery
-<<<<<<< HEAD
-    # initial_exp = pd.DataFrame(data={'x_1': [0.1,0.1,0.4,0.3], 'x_2': [0.6,0.2,0.4,0.5], 'x_3': [1,1,1,0.3]})
-    # initial_exp = DataSet.from_df(initial_exp)
-    # initial_exp = hartmann3D.run_experiments(initial_exp)
-
-    # run Nelder-Mead loop for fixed <num_iter> number of iteration
-    num_iter = 200  # maximum number of iterations
-    max_stop = 20  # allowed number of consecutive iterations w/o improvement
-=======
     #initial_exp = pd.DataFrame(data={'x_1': [0.1,0.1,0.4,0.3], 'x_2': [0.6,0.2,0.4,0.5], 'x_3': [1,1,1,0.3]})   # initial experimental points
     #initial_exp = DataSet.from_df(initial_exp)
     #initial_exp = hartmann3D.run_experiments(initial_exp)
@@ -632,48 +486,15 @@
     # run SOBO loop for fixed <num_iter> number of iteration
     num_iter = num_experiments//batch_size   # maximum number of iterations
     max_stop = 80//batch_size   # allowed number of consecutive iterations w/o improvement
->>>>>>> e10d139e
     nstop = 0
     fbestold = float("inf")
 
-<<<<<<< HEAD
-    # Initial experiments
     if initial_exp is not None:
-        polygons_points.append(
-            np.asarray(
-                [
-                    (
-                        initial_exp.data_to_numpy()[i][:3].tolist(),
-                        initial_exp.data_to_numpy()[j][:3],
-                    )
-                    for i in range(len(initial_exp.data_to_numpy()))
-                    for j in range(len(initial_exp.data_to_numpy()))
-                ]
-            )
-        )
-=======
-    if initial_exp is not None:
->>>>>>> e10d139e
         next_experiments = initial_exp
     else:
         next_experiments = None
 
     param = None
-<<<<<<< HEAD
-    for i in range(num_iter):
-        next_experiments = strategy.suggest_experiments(
-            prev_res=next_experiments
-        )
-        # This is the part where experiments take place
-        next_experiments = hartmann3D.run_experiments(next_experiments)
-
-        # save polygon points for plotting
-        param = strategy.prev_param
-        polygons_points.append(
-            np.asarray([param[0]['sim'][i].tolist() for i in range(len(param[0]['sim']))])
-        )
-
-=======
     pb = progress_bar(range(num_iter))
     for i in pb:
         next_experiments = \
@@ -682,7 +503,6 @@
         # This is the part where experiments take place
         next_experiments = hartmann3D.run_experiments(next_experiments)
 
->>>>>>> e10d139e
         fbest = strategy.fbest
         xbest = strategy.xbest
         if fbest < fbestold:
@@ -693,43 +513,14 @@
         if nstop >= max_stop:
             print("No improvement in last " + str(max_stop) + " iterations.")
             break
-<<<<<<< HEAD
-=======
     
         pb.comment = f"Best f value: {fbest}"
         print("\n")
->>>>>>> e10d139e
 
     xbest = np.around(xbest, decimals=3)
     fbest = np.around(fbest, decimals=3)
     print("Optimal setting: " + str(xbest) + " with outcome: " + str(fbest))
     # Extrema of test function without constraint: glob_min = -3.86 at (0.114,0.556,0.853)
-<<<<<<< HEAD
-    # assert (xbest[0] >= 0.113 and xbest[0] <= 0.115) and (xbest[1] >= 0.555 and xbest[1] <= 0.557) and \
-    #        (xbest[2] >= 0.851 and xbest[2] <= 0.853) and (fbest <= -3.85 and fbest >= -3.87)
-
-    # Test saving and loading
-    strategy.save('nm_3d.json')
-    strategy_2 = NelderMead.load('nm_3d.json')
-
-    assert strategy._x_start == strategy_2._x_start
-    assert strategy._dx == strategy_2._dx
-    assert strategy._df == strategy_2._df
-    assert strategy._adaptive == strategy_2._adaptive
-    p = strategy.prev_param[0]
-    p2 = strategy.prev_param[0]
-    for k,v in p.items():
-        if type(v) not in [list, np.ndarray]:
-            assert v == p2[k]
-        elif type(v) == list:
-            for i,l in enumerate(v):
-                if type(l) in [np.ndarray, DataSet]:
-                    assert l.all() == p2[k][i].all()
-                else:
-                    assert l == p2[k][i]
-    assert all(strategy.prev_param[1]) == all(strategy_2.prev_param[1])
-    os.remove('nm_3d.json')
-=======
     if check_convergence:
         assert (fbest <= -3.85 and fbest >= -3.87)
 
@@ -741,7 +532,6 @@
     if strategy.prev_param is not None: 
         assert strategy.prev_param[0].all() == strategy_2.prev_param[0].all()
         assert strategy.prev_param[1].all() == strategy_2.prev_param[1].all()
->>>>>>> e10d139e
 
     if plot:
         hartmann3D.plot()