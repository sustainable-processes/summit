--- conflicted
+++ resolved
@@ -923,10 +923,8 @@
                 )
             )
             break
-<<<<<<< HEAD
     # assert hv > 117.0
-=======
-    # assert hv > 117.0
+
 
 def test_entmoot(
     batch_size, max_num_exp, maximize, constraint, test_num_improve_iter=2, plot=False
@@ -1011,5 +1009,4 @@
         assert strategy.initial_points == strategy_2.initial_points
         assert strategy.min_child_samples == strategy_2.min_child_samples
     if plot:
-        fig, ax = hartmann3D.plot()
->>>>>>> 05e22c9e
+        fig, ax = hartmann3D.plot()