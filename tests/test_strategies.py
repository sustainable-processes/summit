
import pytest

from summit.domain import Domain, ContinuousVariable, Constraint
from summit.strategies import *
from summit.utils.dataset import DataSet
from summit.benchmarks import test_functions

import numpy as np
import pandas as pd

def test_random():
    domain = Domain()
    domain += ContinuousVariable(name='temperature', description='reaction temperature in celsius', bounds=[50, 100])
    domain += ContinuousVariable(name='flowrate_a', description='flow of reactant a in mL/min', bounds=[0.1, 0.5])
    domain += ContinuousVariable(name='flowrate_b', description='flow of reactant b in mL/min', bounds=[0.1, 0.5])
    strategy = Random(domain, random_state=np.random.RandomState(3))
    results = strategy.suggest_experiments(5)
    arr = np.array(([[77.53989513,  0.45851724,  0.11195048],
                    [85.40739113,  0.15023412,  0.28273329],
                    [64.54523695,  0.18289715,  0.35965762],
                    [75.54138026,  0.12058688,  0.21139491],
                    [94.64734772,  0.27632394,  0.37050196]]))
    results_arr = results.data_to_numpy().astype(np.float32)
    assert np.isclose(results_arr.all(), arr.all())
    return results

def test_lhs():
    domain = Domain()
    domain += ContinuousVariable(name='temperature', description='reaction temperature in celsius', bounds=[50, 100])
    domain += ContinuousVariable(name='flowrate_a', description='flow of reactant a in mL/min', bounds=[0.1, 0.5])
    domain += ContinuousVariable(name='flowrate_b', description='flow of reactant b in mL/min', bounds=[0.1, 0.5])
    strategy = LHS(domain, random_state=np.random.RandomState(3))
    results = strategy.suggest_experiments(5)
    arr = np.array([[95.  ,  0.46,  0.38],
                    [65.  ,  0.14,  0.14],
                    [55.  ,  0.22,  0.3 ],
                    [85.  ,  0.3 ,  0.46],
                    [75.  ,  0.38,  0.22]])
    results_arr = results.data_to_numpy().astype(np.float32)
    assert np.isclose(results_arr.all(), arr.all())
    return results

def test_multitosingleobjective_transform():
    class MockStrategy(Strategy):
        def suggest_experiments(self, num_experiments, previous_results):
            inputs, outputs = self.transform.transform_inputs_outputs(previous_results)
            objectives = [v for v in self.domain.variables if v.is_objective]
            assert len(objectives) == 1
            assert objectives[0].name == 'scalar_objective'
            assert outputs['scalar_objective'].iloc[0] == 70.0
            return self.transform.un_transform(inputs)

    domain = Domain()
    domain += ContinuousVariable(name='temperature', description='reaction temperature in celsius', bounds=[50, 100])
    domain += ContinuousVariable(name='flowrate_a', description='flow of reactant a in mL/min', bounds=[0.1, 0.5])
    domain += ContinuousVariable(name='flowrate_b', description='flow of reactant b in mL/min', bounds=[0.1, 0.5])
    domain += ContinuousVariable(name='yield_', description='', bounds=[0,100], is_objective=True, maximize=True)
    domain += ContinuousVariable(name='de', description='diastereomeric excess', bounds=[0,100], is_objective=True, maximize=True)
    columns = [v.name for v in domain.variables]
    values  =   {('temperature', 'DATA'): 60, 
                ('flowrate_a', 'DATA'): 0.5,  
                ('flowrate_b', 'DATA'): 0.5,
                ('yield_', 'DATA'): 50, 
                ('de', 'DATA'): 90,
                }
    previous_results = DataSet([values], columns=columns)
    transform = MultitoSingleObjective(domain, expression='(yield_+de)/2', maximize=True)
    strategy = MockStrategy(domain, transform=transform)
    strategy.suggest_experiments(5, previous_results)

def test_logspaceobjectives_transform():
    class MockStrategy(Strategy):
        def suggest_experiments(self, num_experiments, previous_results):
            inputs, outputs = self.transform.transform_inputs_outputs(previous_results)
            objectives = [v for v in self.domain.variables if v.is_objective]
            assert len(objectives) == 2
            assert np.isclose(outputs['log_yield_'].iloc[0], np.log(50))
            assert np.isclose(outputs['log_de'].iloc[0], np.log(90))
            return self.transform.un_transform(inputs)

    domain = Domain()
    domain += ContinuousVariable(name='temperature', description='reaction temperature in celsius', bounds=[50, 100])
    domain += ContinuousVariable(name='flowrate_a', description='flow of reactant a in mL/min', bounds=[0.1, 0.5])
    domain += ContinuousVariable(name='flowrate_b', description='flow of reactant b in mL/min', bounds=[0.1, 0.5])
    domain += ContinuousVariable(name='yield_', description='', bounds=[0,100], is_objective=True, maximize=True)
    domain += ContinuousVariable(name='de', description='diastereomeric excess', bounds=[0,100], is_objective=True, maximize=True)
    columns = [v.name for v in domain.variables]
    values  =   {('temperature', 'DATA'): [60, 100],
                ('flowrate_a', 'DATA'): [0.5, 0.4],  
                ('flowrate_b', 'DATA'): [0.5, 0.4],
                ('yield_', 'DATA'): [50, 60], 
                ('de', 'DATA'): [90, 80],
                }
    previous_results = DataSet(values, columns=columns)
    transform = LogSpaceObjectives(domain)
    strategy = MockStrategy(domain, transform=transform)
    strategy.suggest_experiments(5, previous_results)
    

def test_tsemo():
    pass


@pytest.mark.parametrize('num_experiments', [1, 2, 4])
@pytest.mark.parametrize('maximize', [True, False])
<<<<<<< HEAD
@pytest.mark.parametrize('constraints', [True, False])
def test_snobfit(num_experiments, maximize, constraints):

    hartmann3D = test_functions.Hartmann3D(maximize=maximize, constraints=constraints)
    strategy = SNOBFIT(hartmann3D.domain, probability_p=0.5, dx_dim=1E-5)
=======
def test_snobfit(num_experiments, maximize):
    # Single-objective optimization problem with 3 dimensional input domain (only continuous inputs)
    domain = Domain()
    domain += ContinuousVariable(name='temperature', description='reaction temperature in celsius', bounds=[0, 1])
    domain += ContinuousVariable(name='flowrate_a', description='flow of reactant a in mL/min', bounds=[0, 1])
    domain += ContinuousVariable(name='flowrate_b', description='flow of reactant b in mL/min', bounds=[0, 1])
    domain += ContinuousVariable(name='yield', description='relative conversion to xyz',
                                 bounds=[-1000,1000], is_objective=True, maximize=maximize)
    domain += Constraint(lhs="temperature+flowrate_a+flowrate_b-1", constraint_type="<=") #TODO: implement decoding of constraints
    constraint = False
    strategy = SNOBFIT(domain, probability_p=0.5, dx_dim=1E-5)

    # Simulating experiments with hypothetical relationship of inputs and outputs,
    # here Hartmann 3D function: https://www.sfu.ca/~ssurjano/hart3.html
    # Note that SNOBFIT treats constraints implicitly, i.e., for variable sets that
    # violate one of the constraints return NaN as function value (so-called: hidden constraints)
    def sim_fun(x_exp):
        if constr(x_exp):
            x_exp = x_exp[:3]
            A = np.array([[3,10,30],[0.1,10,35],[3,10,30],[0.1,10,35]])
            P = np.array([[3689,1170,2673],[4699,4387,7470],[1091,8732,5547],[381,5743,8828]])*10**(-4)
            alpha = np.array([1,1.2,3.0,3.2])
            d = np.zeros((4,1))
            for k in range(4):
                d[k] = np.sum(np.dot(A[k,:],(x_exp-P[k,:])**2))
            y_exp = np.sum(np.dot(alpha,np.exp(-d)))
            if not maximize:
                y_exp *= -1.0
        else:
            y_exp = np.nan
        return y_exp
    def test_fun(x):
        y = np.array([sim_fun(x[i]) for i in range(0, x.shape[0])])
        return y
    # Define hypothetical constraint (for real experiments, check constraint and return NaN)
    def constr(x):
        if constraint:
            return (x[0]+x[1]+x[2]<=1)
        else:
            return True
>>>>>>> c83856ea

    initial_exp = None
    # Comment out to start without initial data
    #initial_exp = pd.DataFrame(data={'x_1': [0.409,0.112,0.17,0.8], 'x_2': [0.424,0.33,0.252,0.1],
    #                                 'x_3': [0.13,0.3,0.255,0.01]})   # initial experimental points
    #initial_exp = DataSet.from_df(initial_exp)
    #initial_exp = hartmann3D.run_experiments(initial_exp)   # initial results

    # run SNOBFIT loop for fixed <num_iter> number of iteration with <num_experiments> number of experiments each
    # stop loop if <max_stop> consecutive iterations have not produced an improvement
    num_iter = 400//num_experiments
    max_stop = 50//num_experiments
    nstop = 0
    fbestold = float("inf")

    #Initial experiments
    if initial_exp is not None:
        next_experiments = initial_exp
    else:
        next_experiments = None

    param = None
    for i in range(num_iter):
        # Call of SNOBFIT
        next_experiments, xbest, fbest, param = \
            strategy.suggest_experiments(num_experiments, prev_res=next_experiments, prev_param=param)

        # This is the part where experiments take place
        next_experiments = hartmann3D.run_experiments(next_experiments)

        if fbest < fbestold:
            fbestold = fbest
            nstop = 0
        else:
            nstop += 1
        if nstop >= max_stop:
            print("No improvement in last " + str(max_stop) + " iterations.")
            break
        print(next_experiments)   # show next experiments
        print("\n")

    xbest = np.around(xbest, decimals=3)
    fbest = np.around(fbest, decimals=3)
    # Extrema of test function without constraint: glob_min = -3.86 at (0.114,0.556,0.853)
    assert (fbest <= -3.85 and fbest >= -3.87)

    print("Optimal setting: " + str(xbest) + " with outcome: " + str(fbest))


@pytest.mark.parametrize('x_start', [[0,0],[4,6],[1,2],[-2,5]])
@pytest.mark.parametrize('maximize', [True, False])
@pytest.mark.parametrize('constraint', [True, False])
def test_nm2D(x_start,maximize,constraint, plot=False):

    himmelblau = test_functions.Himmelblau(maximize=maximize, constraints=constraint)
    strategy = NelderMead(himmelblau.domain, x_start=x_start, adaptive=False)

    initial_exp = None
    # Uncomment to create test case which results in reduction dimension and dimension recovery
    #initial_exp = pd.DataFrame(data={'x_1': [4.0,4.0,2.0], 'x_2': [2.0,3.0,-6.0]})
    #initial_exp = DataSet.from_df(initial_exp)
    #initial_exp = himmelblau.run_experiments(initial_exp)  # initial results

    # run Nelder-Mead loop for fixed <num_iter> number of iteration
    num_iter = 100   # maximum number of iterations
    max_stop = 20   # allowed number of consecutive iterations w/o improvement
    nstop = 0
    fbestold = float("inf")
    polygons_points = []

    #Initial experiments
    if initial_exp is not None:
        polygons_points.append(np.asarray(
            [(initial_exp.data_to_numpy()[i][:2].tolist(), initial_exp.data_to_numpy()[j][:2])
                for i in range(len(initial_exp.data_to_numpy())) for j in
                range(len(initial_exp.data_to_numpy()))]))
        next_experiments=initial_exp
    else:
        next_experiments = None

    param=None
    for i in range(num_iter):
        next_experiments, xbest, fbest, param = \
            strategy.suggest_experiments(prev_res=next_experiments, prev_param=param)\

        # This is the part where experiments take place
        next_experiments = himmelblau.run_experiments(next_experiments)

        # save polygon points for plotting
        polygons_points.append(np.asarray([param[0][0][i].tolist() for i in range(len(param[0][0]))]))

        if fbest < fbestold:
            fbestold = fbest
            nstop = 0
        else:
            nstop += 1
        if nstop >= max_stop:
            print("No improvement in last " + str(max_stop) + " iterations.")
            break

        print(next_experiments)   # show next experiments
        print("\n")

    xbest = np.around(xbest, decimals=3)
    fbest = np.around(fbest, decimals=3)
    assert fbest <= 0.1
    print("Optimal setting: " + str(xbest) + " with outcome: " + str(fbest))
    # Extrema of test function without constraints: four identical local minima f = 0 at x1 = (3.000, 2.000),
    # x2 = (-2.810, 3.131), x3 = (-3.779, -3.283), x4 = (3.584, -1.848)

    # plot
    if plot:
        himmelblau.plot(polygons=polygons_points)


@pytest.mark.parametrize('x_start, maximize, constraint',
                         [([0,0,0], True, True), ([0,0,0], True, False),
                          ([0,0,0], False, True), ([0,0,0], False, False),
                          ([1,1,0.2], True, False), ([1,1,0.2], False, False),
                          ([], True, True), ([], True, False), ([], False, True), ([], False, False),
                          ([0.4,0.2,0.6], True, True), ([0.4,0.2,0.6], True, False),
                          ([0.4,0.2,0.6], False, True), ([0.4,0.2,0.6], False, False)])
def test_nm3D(maximize,x_start,constraint, plot=False):

    hartmann3D = test_functions.Hartmann3D(maximize=maximize, constraints=constraint)
    strategy = NelderMead(hartmann3D.domain,x_start=x_start)

    initial_exp = None
    # Uncomment to create test case which results in reduction dimension and dimension recovery
    #initial_exp = pd.DataFrame(data={'x_1': [0.1,0.1,0.4,0.3], 'x_2': [0.6,0.2,0.4,0.5], 'x_3': [1,1,1,0.3]})
    #initial_exp = DataSet.from_df(initial_exp)
    #initial_exp = hartmann3D.run_experiments(initial_exp)

    # run Nelder-Mead loop for fixed <num_iter> number of iteration
    num_iter = 200   # maximum number of iterations
    max_stop = 20   # allowed number of consecutive iterations w/o improvement
    nstop = 0
    fbestold = float("inf")
    polygons_points = []

    #Initial experiments
    if initial_exp is not None:
        polygons_points.append(np.asarray(
            [(initial_exp.data_to_numpy()[i][:3].tolist(), initial_exp.data_to_numpy()[j][:3])
                for i in range(len(initial_exp.data_to_numpy())) for j in
                range(len(initial_exp.data_to_numpy()))]))
        next_experiments=initial_exp
    else:
<<<<<<< HEAD
=======
        # Extrema of test function with constraint: tbd /TODO: determine optimum with constraint with other algorithms
        assert fbest <= -1
    print("Optimal setting: " + str(xbest) + " with outcome: " + str(fbest))


@pytest.mark.parametrize('x_start', [[0,0],[4,6],[1,2],[-2,5]])
@pytest.mark.parametrize('maximize', [True, False])
@pytest.mark.parametrize('constraint', [True, False])
def test_nm2D(x_start,maximize,constraint, plot=False):

    himmelblau = test_functions.Himmelblau(maximize=maximize, constraints=constraint)
    strategy = NelderMead(himmelblau.domain, x_start=x_start, adaptive=False)

    initial_exp = None
    # Uncomment to create test case which results in reduction dimension and dimension recovery
    #initial_exp = pd.DataFrame(data={'x_1': [4.0,4.0,2.0], 'x_2': [2.0,3.0,-6.0]})
    #initial_exp = DataSet.from_df(initial_exp)
    #initial_exp = himmelblau.run_experiments(initial_exp)  # initial results

    # run Nelder-Mead loop for fixed <num_iter> number of iteration
    num_iter = 100   # maximum number of iterations
    max_stop = 20   # allowed number of consecutive iterations w/o improvement
    nstop = 0
    fbestold = float("inf")
    polygons_points = []

    #Initial experiments
    if initial_exp is not None:
        polygons_points.append(np.asarray(
            [(initial_exp.data_to_numpy()[i][:2].tolist(), initial_exp.data_to_numpy()[j][:2])
                for i in range(len(initial_exp.data_to_numpy())) for j in
                range(len(initial_exp.data_to_numpy()))]))
        next_experiments=initial_exp
    else:
        next_experiments = None

    param=None
    for i in range(num_iter):
        next_experiments, xbest, fbest, param = \
            strategy.suggest_experiments(prev_res=next_experiments, prev_param=param)\

        # This is the part where experiments take place
        next_experiments = himmelblau.run_experiments(next_experiments)

        # save polygon points for plotting
        polygons_points.append(np.asarray([param[0][0][i].tolist() for i in range(len(param[0][0]))]))

        if fbest < fbestold:
            fbestold = fbest
            nstop = 0
        else:
            nstop += 1
        if nstop >= max_stop:
            print("No improvement in last " + str(max_stop) + " iterations.")
            break

        print(next_experiments)   # show next experiments
        print("\n")

    xbest = np.around(xbest, decimals=3)
    fbest = np.around(fbest, decimals=3)
    assert fbest <= 0.1
    print("Optimal setting: " + str(xbest) + " with outcome: " + str(fbest))
    # Extrema of test function without constraints: four identical local minima f = 0 at x1 = (3.000, 2.000),
    # x2 = (-2.810, 3.131), x3 = (-3.779, -3.283), x4 = (3.584, -1.848)

    # plot
    if plot:
        himmelblau.plot(polygons=polygons_points)


@pytest.mark.parametrize('x_start, maximize, constraint',
                         [([0,0,0], True, True), ([0,0,0], True, False),
                          ([0,0,0], False, True), ([0,0,0], False, False),
                          ([1,1,0.2], True, False), ([1,1,0.2], False, False),
                          ([], True, True), ([], True, False), ([], False, True), ([], False, False),
                          ([0.4,0.2,0.6], True, True), ([0.4,0.2,0.6], True, False),
                          ([0.4,0.2,0.6], False, True), ([0.4,0.2,0.6], False, False)])
def test_nm3D(maximize,x_start,constraint, plot=False):

    hartmann3D = test_functions.Hartmann3D(maximize=maximize, constraints=constraint)
    strategy = NelderMead(hartmann3D.domain,x_start=x_start)

    initial_exp = None
    # Uncomment to create test case which results in reduction dimension and dimension recovery
    #initial_exp = pd.DataFrame(data={'x_1': [0.1,0.1,0.4,0.3], 'x_2': [0.6,0.2,0.4,0.5], 'x_3': [1,1,1,0.3]})
    #initial_exp = DataSet.from_df(initial_exp)
    #initial_exp = hartmann3D.run_experiments(initial_exp)

    # run Nelder-Mead loop for fixed <num_iter> number of iteration
    num_iter = 200   # maximum number of iterations
    max_stop = 20   # allowed number of consecutive iterations w/o improvement
    nstop = 0
    fbestold = float("inf")
    polygons_points = []

    #Initial experiments
    if initial_exp is not None:
        polygons_points.append(np.asarray(
            [(initial_exp.data_to_numpy()[i][:3].tolist(), initial_exp.data_to_numpy()[j][:3])
                for i in range(len(initial_exp.data_to_numpy())) for j in
                range(len(initial_exp.data_to_numpy()))]))
        next_experiments=initial_exp
    else:
>>>>>>> c83856ea
        next_experiments = None

    param=None
    for i in range(num_iter):
        next_experiments, xbest, fbest, param = \
                    strategy.suggest_experiments(prev_res=next_experiments, prev_param=param)

        # This is the part where experiments take place
        next_experiments = hartmann3D.run_experiments(next_experiments)

        polygons_points.append(np.asarray([(param[0][0][i].tolist(),param[0][0][j].tolist())
                        for i in range(len(param[0][0])) for j in range(len(param[0][0]))]))

        if fbest < fbestold:
            fbestold = fbest
            nstop = 0
        else:
            nstop += 1
        if nstop >= max_stop:
            print("No improvement in last " + str(max_stop) + " iterations.")
            break
        print(next_experiments)   # show next experiments
        print("\n")

    xbest = np.around(xbest, decimals=3)
    fbest = np.around(fbest, decimals=3)

    print("Optimal setting: " + str(xbest) + " with outcome: " + str(fbest))
    # Extrema of test function without constraint: glob_min = -3.86 at (0.114,0.556,0.853)
    #   assert (xbest[0] >= 0.113 and xbest[0] <= 0.115) and (xbest[1] >= 0.555 and xbest[1] <= 0.557) and \
    #          (xbest[2] >= 0.851 and xbest[2] <= 0.853) and (fbest <= -3.85 and fbest >= -3.87)
    if plot:
        hartmann3D.plot(polygons=polygons_points)<|MERGE_RESOLUTION|>--- conflicted
+++ resolved
@@ -104,13 +104,6 @@
 
 @pytest.mark.parametrize('num_experiments', [1, 2, 4])
 @pytest.mark.parametrize('maximize', [True, False])
-<<<<<<< HEAD
-@pytest.mark.parametrize('constraints', [True, False])
-def test_snobfit(num_experiments, maximize, constraints):
-
-    hartmann3D = test_functions.Hartmann3D(maximize=maximize, constraints=constraints)
-    strategy = SNOBFIT(hartmann3D.domain, probability_p=0.5, dx_dim=1E-5)
-=======
 def test_snobfit(num_experiments, maximize):
     # Single-objective optimization problem with 3 dimensional input domain (only continuous inputs)
     domain = Domain()
@@ -151,7 +144,6 @@
             return (x[0]+x[1]+x[2]<=1)
         else:
             return True
->>>>>>> c83856ea
 
     initial_exp = None
     # Comment out to start without initial data
@@ -300,10 +292,33 @@
                 range(len(initial_exp.data_to_numpy()))]))
         next_experiments=initial_exp
     else:
-<<<<<<< HEAD
-=======
-        # Extrema of test function with constraint: tbd /TODO: determine optimum with constraint with other algorithms
-        assert fbest <= -1
+        next_experiments = None
+
+    param=None
+    for i in range(num_iter):
+        next_experiments, xbest, fbest, param = \
+                    strategy.suggest_experiments(prev_res=next_experiments, prev_param=param)
+
+        # This is the part where experiments take place
+        next_experiments = hartmann3D.run_experiments(next_experiments)
+
+        polygons_points.append(np.asarray([(param[0][0][i].tolist(),param[0][0][j].tolist())
+                        for i in range(len(param[0][0])) for j in range(len(param[0][0]))]))
+
+        if fbest < fbestold:
+            fbestold = fbest
+            nstop = 0
+        else:
+            nstop += 1
+        if nstop >= max_stop:
+            print("No improvement in last " + str(max_stop) + " iterations.")
+            break
+        print(next_experiments)   # show next experiments
+        print("\n")
+
+    xbest = np.around(xbest, decimals=3)
+    fbest = np.around(fbest, decimals=3)
+
     print("Optimal setting: " + str(xbest) + " with outcome: " + str(fbest))
 
 
@@ -406,7 +421,6 @@
                 range(len(initial_exp.data_to_numpy()))]))
         next_experiments=initial_exp
     else:
->>>>>>> c83856ea
         next_experiments = None
 
     param=None
