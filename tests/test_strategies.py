--- conflicted
+++ resolved
@@ -104,51 +104,8 @@
 
 @pytest.mark.parametrize('num_experiments', [1, 2, 4])
 @pytest.mark.parametrize('maximize', [True, False])
-<<<<<<< HEAD
-def test_snobfit(num_experiments, maximize):
-    # Single-objective optimization problem with 3 dimensional input domain (only continuous inputs)
-    domain = Domain()
-    domain += ContinuousVariable(name='temperature', description='reaction temperature in celsius', bounds=[0, 1])
-    domain += ContinuousVariable(name='flowrate_a', description='flow of reactant a in mL/min', bounds=[0, 1])
-    domain += ContinuousVariable(name='flowrate_b', description='flow of reactant b in mL/min', bounds=[0, 1])
-    domain += ContinuousVariable(name='yield', description='relative conversion to xyz',
-                                 bounds=[-1000,1000], is_objective=True, maximize=maximize)
-    domain += Constraint(lhs="temperature+flowrate_a+flowrate_b-1", constraint_type="<=") #TODO: implement decoding of constraints
-    constraint = False
-    strategy = SNOBFIT(domain, probability_p=0.5, dx_dim=1E-5)
-
-    # Simulating experiments with hypothetical relationship of inputs and outputs,
-    # here Hartmann 3D function: https://www.sfu.ca/~ssurjano/hart3.html
-    # Note that SNOBFIT treats constraints implicitly, i.e., for variable sets that
-    # violate one of the constraints return NaN as function value (so-called: hidden constraints)
-    def sim_fun(x_exp):
-        if constr(x_exp):
-            x_exp = x_exp[:3]
-            A = np.array([[3,10,30],[0.1,10,35],[3,10,30],[0.1,10,35]])
-            P = np.array([[3689,1170,2673],[4699,4387,7470],[1091,8732,5547],[381,5743,8828]])*10**(-4)
-            alpha = np.array([1,1.2,3.0,3.2])
-            d = np.zeros((4,1))
-            for k in range(4):
-                d[k] = np.sum(np.dot(A[k,:],(x_exp-P[k,:])**2))
-            y_exp = np.sum(np.dot(alpha,np.exp(-d)))
-            if not maximize:
-                y_exp *= -1.0
-        else:
-            y_exp = np.nan
-        return y_exp
-    def test_fun(x):
-        y = np.array([sim_fun(x[i]) for i in range(0, x.shape[0])])
-        return y
-    # Define hypothetical constraint (for real experiments, check constraint and return NaN)
-    def constr(x):
-        if constraint:
-            return (x[0]+x[1]+x[2]<=1)
-        else:
-            return True
-=======
 @pytest.mark.parametrize('constraints', [True, False])
 def test_snobfit(num_experiments, maximize, constraints):
->>>>>>> 9c8c9852
 
     hartmann3D = test_functions.Hartmann3D(maximize=maximize, constraints=constraints)
     strategy = SNOBFIT(hartmann3D.domain, probability_p=0.5, dx_dim=1E-5)
@@ -429,154 +386,15 @@
                 range(len(initial_exp.data_to_numpy()))]))
         next_experiments=initial_exp
     else:
-<<<<<<< HEAD
-        # Extrema of test function with constraint: tbd /TODO: determine optimum with constraint with other algorithms
-        assert fbest <= -1
-    print("Optimal setting: " + str(xbest) + " with outcome: " + str(fbest))
-
-
-@pytest.mark.parametrize('x_start', [[0,0],[4,6],[-3,-4],[1,2],[-2,5]])
-@pytest.mark.parametrize('maximize', [True, False])
-@pytest.mark.parametrize('constraint', [True, False])
-def test_nm2D(x_start,maximize,constraint):
-
-    himmelblau = test_functions.Himmelblau(maximize=maximize, constraints=constraint)
-    strategy = NelderMead(himmelblau.domain, x_start=x_start, adaptive=False)
-
-    initial_exp = None
-    # Uncomment to create test case which results in reduction dimension and dimension recovery
-    #initial_exp = pd.DataFrame(data={'x_1': [4.0,4.0,2.0], 'x_2': [2.0,3.0,-6.0]})   # initial experimental points
-    #initial_exp = DataSet.from_df(initial_exp)
-    #initial_exp = himmelblau.run_experiments(initial_exp)  # initial results
-
-    # run Nelder-Mead loop for fixed <num_iter> number of iteration
-    num_iter = 100   # maximum number of iterations
-    max_stop = 20   # allowed number of consecutive iterations w/o improvement
-    nstop = 0
-    fbestold = float("inf")
-    polygons_points = []
-    for i in range(num_iter):
-        # initial run without history
-        if i == 0:
-            try:
-                if initial_exp is not None:
-                    x = np.asarray([initial_exp.data_to_numpy()[i][:2] for i in range(len(initial_exp))])
-                    polygons_points.append(x)
-                    next_experiments, xbest, fbest, param = strategy.suggest_experiments(prev_res=initial_exp)
-                else:
-                    next_experiments, xbest, fbest, param = strategy.suggest_experiments()
-
-            # TODO: how to handle internal errors? Here implemented as ValueError - maybe introduce a InternalError class for strategies
-            except ValueError as e:
-                print(e)
-                break
-
-        # runs with history
-        else:
-            # This is the part where experiments take place
-            next_experiments = himmelblau.run_experiments(next_experiments)
-
-            # Call Nelder-Mead Simplex
-            try:
-                next_experiments, xbest, fbest, param = \
+        next_experiments = None
+
+    param=None
+    for i in range(num_iter):
+        next_experiments, xbest, fbest, param = \
                     strategy.suggest_experiments(prev_res=next_experiments, prev_param=param)
 
-            # TODO: how to handle internal stopping criteria? Here implemented as ValueError - maybe introduce a StoppingError class for strategies
-            except (NotImplementedError, ValueError) as e:
-                print(e)
-                break
-
-        # save polygon points for plotting
-        x = np.asarray([param[0][0][i].tolist() for i in range(len(param[0][0]))])
-        polygons_points.append(x)
-
-        if fbest < fbestold:
-            fbestold = fbest
-            nstop = 0
-        else:
-            nstop += 1
-        if nstop >= max_stop:
-            print("No improvement in last " + str(max_stop) + " iterations.")
-            break
-
-        print(next_experiments)   # show next experiments
-        print("\n")
-
-    xbest = np.around(xbest, decimals=3)
-    fbest = np.around(fbest, decimals=3)
-    assert fbest <= 0.1
-    print("Optimal setting: " + str(xbest) + " with outcome: " + str(fbest))
-    # Extrema of test function without constraints: four identical local minima f = 0 at x1 = (3.000, 2.000),
-    # x2 = (-2.810, 3.131), x3 = (-3.779, -3.283), x4 = (3.584, -1.848)
-
-    # plot
-    himmelblau.plot(polygons=polygons_points)
-
-@pytest.mark.parametrize('x_start', [[0,0,0],[1,1,0.2],[],[0.4,0.2,0.6]])
-@pytest.mark.parametrize('maximize', [True, False])
-@pytest.mark.parametrize('constraint', [True, False])
-def test_nm3D(maximize,x_start,constraint):
-
-    hartmann3D = test_functions.Hartmann3D(maximize=maximize, constraints=constraint)
-    strategy = NelderMead(hartmann3D.domain,x_start=x_start)
-
-    initial_exp = None
-    # Uncomment to create test case which results in reduction dimension and dimension recovery
-    #initial_exp = pd.DataFrame(data={'x_1': [0.1,0.1,0.4,0.3], 'x_2': [0.6,0.2,0.4,0.5], 'x_3': [1,1,1,0.3]})   # initial experimental points
-    #initial_exp = DataSet.from_df(initial_exp)
-    #initial_exp = hartmann3D.run_experiments(initial_exp)
-
-    # run Nelder-Mead loop for fixed <num_iter> number of iteration
-    num_iter = 200   # maximum number of iterations
-    max_stop = 20   # allowed number of consecutive iterations w/o improvement
-    nstop = 0
-    fbestold = float("inf")
-    polygons_points = []
-    for i in range(num_iter):
-        # initial run without history
-        if i == 0:
-            try:
-                if initial_exp is not None:
-                    polygons_points.append(np.asarray(
-                        [(initial_exp.data_to_numpy()[i][:3].tolist(), initial_exp.data_to_numpy()[j][:3])
-                         for i in range(len(initial_exp.data_to_numpy())) for j in
-                         range(len(initial_exp.data_to_numpy()))]))
-
-                    next_experiments, xbest, fbest, param = strategy.suggest_experiments(prev_res=initial_exp)
-
-                else:
-                    next_experiments, xbest, fbest, param = strategy.suggest_experiments()
-
-            # TODO: how to handle internal errors? Here implemented as ValueError - maybe introduce a InternalError class for strategies
-            except ValueError as e:
-                print(e)
-                return
-
-
-        # runs with history
-        else:
-            # This is the part where experiments take place
-            next_experiments = hartmann3D.run_experiments(next_experiments)
-
-            try:
-                next_experiments, xbest, fbest, param = \
-                    strategy.suggest_experiments(prev_res=next_experiments, prev_param=param)
-
-            # TODO: how to handle internal stopping criteria? Here implemented as ValueError - maybe introduce a StoppingError class for strategies
-            except (ValueError, NotImplementedError) as e:
-                print(e)
-                break
-=======
-        next_experiments = None
-
-    param=None
-    for i in range(num_iter):
-        next_experiments, xbest, fbest, param = \
-                    strategy.suggest_experiments(prev_res=next_experiments, prev_param=param)
-
         # This is the part where experiments take place
         next_experiments = hartmann3D.run_experiments(next_experiments)
->>>>>>> 9c8c9852
 
         polygons_points.append(np.asarray([(param[0][0][i].tolist(),param[0][0][j].tolist())
                         for i in range(len(param[0][0])) for j in range(len(param[0][0]))]))
@@ -597,11 +415,10 @@
 
     print("Optimal setting: " + str(xbest) + " with outcome: " + str(fbest))
     # Extrema of test function without constraint: glob_min = -3.86 at (0.114,0.556,0.853)
-<<<<<<< HEAD
-        #assert (xbest[0] >= 0.113 and xbest[0] <= 0.115) and (xbest[1] >= 0.555 and xbest[1] <= 0.557) and \
-        #       (xbest[2] >= 0.851 and xbest[2] <= 0.853) and (fbest <= -3.85 and fbest >= -3.87)
-
-    hartmann3D.plot(polygons=polygons_points)
+    #   assert (xbest[0] >= 0.113 and xbest[0] <= 0.115) and (xbest[1] >= 0.555 and xbest[1] <= 0.557) and \
+    #          (xbest[2] >= 0.851 and xbest[2] <= 0.853) and (fbest <= -3.85 and fbest >= -3.87)
+    if plot:
+        hartmann3D.plot(polygons=polygons_points)
 
 
 @pytest.mark.parametrize('num_experiments', [1, 2, 4])
@@ -657,10 +474,4 @@
     assert (fbest <= -3.85 and fbest >= -3.87)
 
     if plot:
-        hartmann3D.plot()
-=======
-    #   assert (xbest[0] >= 0.113 and xbest[0] <= 0.115) and (xbest[1] >= 0.555 and xbest[1] <= 0.557) and \
-    #          (xbest[2] >= 0.851 and xbest[2] <= 0.853) and (fbest <= -3.85 and fbest >= -3.87)
-    if plot:
-        hartmann3D.plot(polygons=polygons_points)
->>>>>>> 9c8c9852
+        hartmann3D.plot()