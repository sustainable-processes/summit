--- conflicted
+++ resolved
@@ -1,16 +1,10 @@
 import pytest
 
 from summit.domain import Domain, ContinuousVariable, Constraint
-<<<<<<< HEAD
-from summit.strategies import Random, LHS, SNOBFIT, TSEMO
-from summit.benchmarks import DTLZ2
+from summit.benchmarks import DTLZ2, test_functions
 from summit.utils.dataset import DataSet
 from summit.utils.multiobjective import pareto_efficient, HvI
-=======
 from summit.strategies import *
-from summit.utils.dataset import DataSet
-from summit.benchmarks import test_functions
->>>>>>> 73c8722b
 
 import numpy as np
 import pandas as pd
