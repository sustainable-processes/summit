import pytest
from summit.strategies import Strategy
from summit.experiment import Experiment
from summit.benchmarks import SnarBenchmark,DTLZ2, Hartmann3D, Himmelblau, ThreeHumpCamel, ReizmanSuzukiEmulator, BaumgartnerCrossCouplingEmulator
from summit.utils.dataset import DataSet
import numpy as np
import os

def test_experiment():
    class MockStrategy(Strategy):
        def suggest_experiments(self, num_experiments, previous_results):
            inputs, outputs = self.transform.transform_inputs_outputs(previous_results)
            objectives = [v for v in self.domain.variables if v.is_objective]
            assert len(objectives) == 1
            assert objectives[0].name == "scalar_objective"
            assert outputs["scalar_objective"].iloc[0] == 70.0
            return self.transform.un_transform(inputs)


def test_snar_benchmark():
    """Test the SnAr benchmark"""
    b = SnarBenchmark()
    columns = [v.name for v in b.domain.variables]
    values = {
        ("tau", "DATA"): 1.5,  # minutes
        ("equiv_pldn", "DATA"): 0.5,
        ("conc_dfnb", "DATA"): 0.1,  # molar
        ("temperature", "DATA"): 30.0,  # degrees celsius
    }

    # Check that results are reasonable
    conditions = DataSet([values], columns=columns)
    results = b.run_experiments(conditions)
    assert float(results["tau"]) == values[("tau", "DATA")]
    assert float(results["equiv_pldn"]) == values[("equiv_pldn", "DATA")]
    assert float(results["conc_dfnb"]) == values[("conc_dfnb", "DATA")]
    assert float(results["temperature"]) == values[("temperature", "DATA")]
    assert np.isclose(float(results["sty"]), 168.958672)
    assert np.isclose(float(results["e_factor"]), 191.260294)

    d = b.to_dict()
    SnarBenchmark.from_dict(d)

    return results


def test_baumgartner_CC_emulator():
    """ Test the Baumgartner Cross Coupling emulator"""
    b = BaumgartnerCrossCouplingEmulator()
    columns = [v.name for v in b.domain.variables]
    values = {
        ("catalyst", "DATA"): "tBuXPhos",
        ("base", "DATA"): "DBU",
        ("t_res", "DATA"): 328.717801570892,
        ("temperature", "DATA"): 30,
        ("base_equivalents", "DATA"): 2.18301549894049,
        ("yield", "DATA"): 0.19,
    }
    conditions = DataSet([values], columns=columns)
    results = b.run_experiments(conditions)

    assert str(results["catalyst", "DATA"].iloc[0]) == values["catalyst", "DATA"]
    assert str(results["base", "DATA"].iloc[0]) == values["base", "DATA"]
    assert float(results["t_res"]) == values["t_res", "DATA"]
    assert float(results["temperature"]) == values["temperature", "DATA"]
    assert np.isclose(float(results["yld"]), 0.173581)

    return results
<<<<<<< HEAD
=======

@pytest.mark.parametrize('num_inputs', [6])
def test_dltz2_benchmark(num_inputs):
    """Test the DTLZ2 benchmark"""
    b = DTLZ2(num_inputs=num_inputs,
              num_objectives=2)
    values = {(f'x_{i}', 'DATA'): [0.5] for  i in range(num_inputs)}
    ds = DataSet(values)
    b.run_experiments(ds)
    data = b.data
    assert np.isclose(data['y_0'].iloc[0], 0.7071)
    assert np.isclose(data['y_1'].iloc[0], 0.7071)
>>>>>>> 5e4539d8
<|MERGE_RESOLUTION|>--- conflicted
+++ resolved
@@ -66,8 +66,6 @@
     assert np.isclose(float(results["yld"]), 0.173581)
 
     return results
-<<<<<<< HEAD
-=======
 
 @pytest.mark.parametrize('num_inputs', [6])
 def test_dltz2_benchmark(num_inputs):
@@ -80,4 +78,3 @@
     data = b.data
     assert np.isclose(data['y_0'].iloc[0], 0.7071)
     assert np.isclose(data['y_1'].iloc[0], 0.7071)
->>>>>>> 5e4539d8
