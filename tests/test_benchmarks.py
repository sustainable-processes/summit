--- conflicted
+++ resolved
@@ -26,31 +26,4 @@
     assert np.isclose(float(results["sty"]), 168.958672)
     assert np.isclose(float(results["e_factor"]), 191.260294)
 
-    return results
-<<<<<<< HEAD
-
-
-def test_reizman_suzuki_emulator():
-    """ Test the Reizman Suzuki emulator"""
-    b = ReizmanSuzukiEmulator()
-    columns = [v.name for v in b.domain.variables]
-    values = {
-        ("catalyst", "DATA"): "P1-L2", 
-        ("t_res", "DATA"): 60,
-        ("temperature", "DATA"): 110,
-        ("catalyst_loading", "DATA"): 0.508,
-    }
-
-    conditions = DataSet([values], columns=columns)
-    results = b.run_experiments(conditions)
-    assert str(results["catalyst", "DATA"].iloc[0]) == values["catalyst", "DATA"]
-    assert float(results["t_res"]) == values["t_res", "DATA"]
-    assert float(results["temperature"]) == values["temperature", "DATA"]
-    assert float(results["catalyst_loading"]) == values["catalyst_loading", "DATA"]
-    assert np.isclose(float(results["ton"]), 15.4886455)
-    assert np.isclose(float(results["yield"]), 3.2669168)
-
-    return results
-
-=======
->>>>>>> 0e291fc8
+    return results