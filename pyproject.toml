--- conflicted
+++ resolved
@@ -16,12 +16,7 @@
 numpy = "1.16.0"
 platypus-opt = "^1.0"
 sklearn = "^0.0.0"
-<<<<<<< HEAD
 scikit-quant = {git = "https://github.com/sustainable-processes/scikit-quant.git"}
-=======
-scipy = "^1.4.1"
-matplotlib = "^3.2.1"
->>>>>>> 82d33a65
 
 [tool.poetry.dev-dependencies]
 pytest = "^3.0"
