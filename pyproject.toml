[tool.poetry]
name = "summit"
version = "0.3.0"
description = "Tools for optimizing chemical processes"
authors = ["Kobi Felton <kobi.c.f@gmail.com>"]
license = ""
readme = 'README.md'
repository = "https://github.com/sustainable-processes/summit"
homepage = "https://pypi.org/project/summit"
keywords = []

[tool.poetry.dependencies]
pandas = "0.25.3"
python = "^3.6"
GPy = "^1.9"
numpy = "1.16.0"
platypus-opt = "^1.0"
sklearn = "^0.0.0"
<<<<<<< HEAD
scikit-quant = {git = "https://github.com/sustainable-processes/scikit-quant.git"}
gpyopt = "^1.2.6"
=======
SQSnobFit = "^0.4.3"
>>>>>>> 9c8c9852

[tool.poetry.dev-dependencies]
pytest = "^3.0"
ipdb = "^0.13.2"
jupyterlab = "^2.1.1"


[build-system]
requires = ["poetry>=0.12"]
build-backend = "poetry.masonry.api"<|MERGE_RESOLUTION|>--- conflicted
+++ resolved
@@ -16,12 +16,7 @@
 numpy = "1.16.0"
 platypus-opt = "^1.0"
 sklearn = "^0.0.0"
-<<<<<<< HEAD
-scikit-quant = {git = "https://github.com/sustainable-processes/scikit-quant.git"}
-gpyopt = "^1.2.6"
-=======
 SQSnobFit = "^0.4.3"
->>>>>>> 9c8c9852
 
 [tool.poetry.dev-dependencies]
 pytest = "^3.0"
