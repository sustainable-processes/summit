[tool.poetry]
name = "summit"
version = "0.4.0"
description = "Tools for optimizing chemical processes"
authors = ["Kobi Felton <kobi.c.f@gmail.com>"]
license = ""
readme = 'README.md'
repository = "https://github.com/sustainable-processes/summit"
homepage = "https://pypi.org/project/summit"
keywords = []

[tool.poetry.dependencies]
pandas = "^1.1.0"
python = "^3.6.1"
GPy = "^1.9"
numpy = "1.18.0"
pyrff = "^1.0.1"
SQSnobFit = "^0.4.3"
fastprogress = "^0.2.3"
ipywidgets = "^7.5.1"
matplotlib = "^3.2.2"
pymoo = "^0.4.1"
gpyopt = "^1.2.6"
neptune-client = {version= "^0.4.115", optional = true}
hiplot = {version= "^0.1.12", optional = true}
neptune-contrib = {extras = ["viz"], version = "^0.22.0", optional=true}
<<<<<<< HEAD
gryffin = {git = "https://github.com/sustainable-processes/gryffin", rev = "0.1.0"}
tensorflow = "^2.2.0"
=======
gryffin = {git = "https://github.com/sustainable-processes/gryffin.git"}
>>>>>>> be76fa32
tensorflow-probability = "^0.10.1"
tensorflow-estimator = ">=2.2.0,<2.3.0"
torch = "^1.4.0"
blitz-bayesian-pytorch = "0.2.3"
<<<<<<< HEAD
=======
tensorflow = "1.13.1"
chemopt = {git = "https://github.com/sustainable-processes/chemopt.git"}
>>>>>>> be76fa32
paramiko = {version="^2.7.1", optional=true}    
scp = {git = "https://github.com/jbardin/scp.py", rev = "v0.13.2", optional = true}

[tool.poetry.extras]
experiments = ["neptune-client", "hiplot", "neptune-contrib", "paramiko", "scp"]

[tool.poetry.dev-dependencies]
pytest = "^3.0"
ipdb = "^0.13.2"
black = "^19.10b0"
plotly = "^4.8.2"
rope = "^0.17.0"
python-dotenv = "^0.13.0"
<<<<<<< HEAD

=======
>>>>>>> be76fa32
[build-system]
requires = ["poetry>=0.12"]
build-backendpoet = "poetry.masonry.api"<|MERGE_RESOLUTION|>--- conflicted
+++ resolved
@@ -24,21 +24,12 @@
 neptune-client = {version= "^0.4.115", optional = true}
 hiplot = {version= "^0.1.12", optional = true}
 neptune-contrib = {extras = ["viz"], version = "^0.22.0", optional=true}
-<<<<<<< HEAD
 gryffin = {git = "https://github.com/sustainable-processes/gryffin", rev = "0.1.0"}
 tensorflow = "^2.2.0"
-=======
-gryffin = {git = "https://github.com/sustainable-processes/gryffin.git"}
->>>>>>> be76fa32
 tensorflow-probability = "^0.10.1"
 tensorflow-estimator = ">=2.2.0,<2.3.0"
 torch = "^1.4.0"
 blitz-bayesian-pytorch = "0.2.3"
-<<<<<<< HEAD
-=======
-tensorflow = "1.13.1"
-chemopt = {git = "https://github.com/sustainable-processes/chemopt.git"}
->>>>>>> be76fa32
 paramiko = {version="^2.7.1", optional=true}    
 scp = {git = "https://github.com/jbardin/scp.py", rev = "v0.13.2", optional = true}
 
@@ -52,10 +43,7 @@
 plotly = "^4.8.2"
 rope = "^0.17.0"
 python-dotenv = "^0.13.0"
-<<<<<<< HEAD
 
-=======
->>>>>>> be76fa32
 [build-system]
 requires = ["poetry>=0.12"]
-build-backendpoet = "poetry.masonry.api"+build-backendpoetry = "poetry.masonry.api"