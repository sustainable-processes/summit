[tool.poetry]
name = "summit"
version = "0.4.0"
description = "Tools for optimizing chemical processes"
authors = ["Kobi Felton <kobi.c.f@gmail.com>"]
license = ""
readme = 'README.md'
repository = "https://github.com/sustainable-processes/summit"
homepage = "https://pypi.org/project/summit"
keywords = []

[tool.poetry.dependencies]
pandas = "1.0.3"
python = "^3.6.1"
GPy = "^1.9"
numpy = "1.18.0"
platypus-opt = "^1.0"
SQSnobFit = "^0.4.3"
fastprogress = "^0.2.3"
tqdm = "^4.46.1"
ipywidgets = "^7.5.1"
gpyopt = "^1.2.6"
matplotlib = "^3.2.2"
neptune-client = {version= "^0.4.115", optional = true}
hiplot = {version= "^0.1.12", optional = true}
neptune-contrib = {extras = ["viz"], version = "^0.22.0", optional=true}
<<<<<<< HEAD
torch = "1.4.0"
blitz-bayesian-pytorch = "0.2.3"
=======
gryffin = {git = "https://github.com/sustainable-processes/gryffin.git"}
tensorflow = "^2.2.0"
tensorflow-probability = "^0.10.1"
>>>>>>> 3546f7d6

[tool.poetry.extras]
neptune = ["neptune-client", "hiplot", "neptune-contrib"]

[tool.poetry.dev-dependencies]
pytest = "^3.0"
ipdb = "^0.13.2"
jupyterlab = "^2.1.4"
black = "^19.10b0"
rope = "^0.17.0"
python-dotenv = "^0.13.0"


[build-system]
requires = ["poetry>=0.12"]
build-backendpoet = "poetry.masonry.api"<|MERGE_RESOLUTION|>--- conflicted
+++ resolved
@@ -21,17 +21,13 @@
 ipywidgets = "^7.5.1"
 gpyopt = "^1.2.6"
 matplotlib = "^3.2.2"
+scikit-learn = "^0.23.1"
 neptune-client = {version= "^0.4.115", optional = true}
 hiplot = {version= "^0.1.12", optional = true}
 neptune-contrib = {extras = ["viz"], version = "^0.22.0", optional=true}
-<<<<<<< HEAD
-torch = "1.4.0"
-blitz-bayesian-pytorch = "0.2.3"
-=======
 gryffin = {git = "https://github.com/sustainable-processes/gryffin.git"}
 tensorflow = "^2.2.0"
 tensorflow-probability = "^0.10.1"
->>>>>>> 3546f7d6
 
 [tool.poetry.extras]
 neptune = ["neptune-client", "hiplot", "neptune-contrib"]
