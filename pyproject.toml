[tool.poetry]
name = "summit"
version = "0.4.0"
description = "Tools for optimizing chemical processes"
authors = ["Kobi Felton <kobi.c.f@gmail.com>"]
license = ""
readme = 'README.md'
repository = "https://github.com/sustainable-processes/summit"
homepage = "https://pypi.org/project/summit"
keywords = []

[tool.poetry.dependencies]
pandas = "1.0.3"
python = "^3.6.1"
GPy = "^1.9"
numpy = "1.18.0"
pyrff = "^1.0.1"
SQSnobFit = "^0.4.3"
fastprogress = "^0.2.3"
ipywidgets = "^7.5.1"
matplotlib = "^3.2.2"
pymoo = "^0.4.1"
<<<<<<< HEAD
=======
pathlib = "^1.0.1"
>>>>>>> db72c83a
gpyopt = "^1.2.6"
neptune-client = {version= "^0.4.115", optional = true}
hiplot = {version= "^0.1.12", optional = true}
neptune-contrib = {extras = ["viz"], version = "^0.22.0", optional=true}
gryffin = {git = "https://github.com/sustainable-processes/gryffin", rev = "0.1.0"}
tensorflow = "^2.2.0"
tensorflow-probability = "^0.10.1"
torch = {url = "https://download.pytorch.org/whl/cu101/torch-1.4.0-cp37-cp37m-linux_x86_64.whl"}
blitz-bayesian-pytorch = "0.2.3"
paramiko = {version="^2.7.1", optional=true}    
scp = {git = "https://github.com/jbardin/scp.py", rev = "v0.13.2", optional = true}

[tool.poetry.extras]
experiments = ["neptune-client", "hiplot", "neptune-contrib", "paramiko", "scp"]

[tool.poetry.dev-dependencies]
pytest = "^3.0"
ipdb = "^0.13.2"
black = "^19.10b0"
plotly = "^4.8.2"
rope = "^0.17.0"
python-dotenv = "^0.13.0"

[build-system]
requires = ["poetry>=0.12"]
build-backendpoet = "poetry.masonry.api"<|MERGE_RESOLUTION|>--- conflicted
+++ resolved
@@ -20,10 +20,6 @@
 ipywidgets = "^7.5.1"
 matplotlib = "^3.2.2"
 pymoo = "^0.4.1"
-<<<<<<< HEAD
-=======
-pathlib = "^1.0.1"
->>>>>>> db72c83a
 gpyopt = "^1.2.6"
 neptune-client = {version= "^0.4.115", optional = true}
 hiplot = {version= "^0.1.12", optional = true}
