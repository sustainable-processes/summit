[tool.poetry]
name = "summit"
version = "0.4.0"
description = "Tools for optimizing chemical processes"
authors = ["Kobi Felton <kobi.c.f@gmail.com>"]
license = ""
readme = 'README.md'
repository = "https://github.com/sustainable-processes/summit"
homepage = "https://pypi.org/project/summit"
keywords = []

[tool.poetry.dependencies]
pandas = "1.0.3"
python = "^3.6.1"
GPy = "^1.9"
numpy = "1.18.0"
platypus-opt = "^1.0"
SQSnobFit = "^0.4.3"
fastprogress = "^0.2.3"
tqdm = "^4.46.1"
ipywidgets = "^7.5.1"
gpyopt = "^1.2.6"
matplotlib = "^3.2.2"
<<<<<<< HEAD
torch = "1.4.0"
blitz-bayesian-pytorch = "^0.2.3"
=======
scikit-learn = "^0.23.1"
neptune-client = {version= "^0.4.115", optional = true}
hiplot = {version= "^0.1.12", optional = true}
neptune-contrib = {extras = ["viz"], version = "^0.22.0", optional=true}

[tool.poetry.extras]
neptune = ["neptune-client", "hiplot", "neptune-contrib"]
>>>>>>> 6c5a3115

[tool.poetry.dev-dependencies]
pytest = "^3.0"
ipdb = "^0.13.2"
jupyterlab = "^2.1.4"
black = "^19.10b0"
rope = "^0.17.0"
python-dotenv = "^0.13.0"


[build-system]
requires = ["poetry>=0.12"]
build-backendpoet = "poetry.masonry.api"<|MERGE_RESOLUTION|>--- conflicted
+++ resolved
@@ -21,10 +21,6 @@
 ipywidgets = "^7.5.1"
 gpyopt = "^1.2.6"
 matplotlib = "^3.2.2"
-<<<<<<< HEAD
-torch = "1.4.0"
-blitz-bayesian-pytorch = "^0.2.3"
-=======
 scikit-learn = "^0.23.1"
 neptune-client = {version= "^0.4.115", optional = true}
 hiplot = {version= "^0.1.12", optional = true}
@@ -32,7 +28,6 @@
 
 [tool.poetry.extras]
 neptune = ["neptune-client", "hiplot", "neptune-contrib"]
->>>>>>> 6c5a3115
 
 [tool.poetry.dev-dependencies]
 pytest = "^3.0"
