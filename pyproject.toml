--- conflicted
+++ resolved
@@ -34,11 +34,8 @@
 ipdb = "^0.13.2"
 jupyterlab = "^2.1.4"
 black = "^19.10b0"
-<<<<<<< HEAD
 rope = "^0.17.0"
-=======
 python-dotenv = "^0.13.0"
->>>>>>> 3649f131
 
 
 [build-system]
