from abc import ABC, abstractmethod
from summit.domain import Domain
from summit.utils.dataset import DataSet
from summit.utils.multiobjective import pareto_efficient
from summit.utils import jsonify_dict, unjsonify_dict
import matplotlib.pyplot as plt
import pandas as pd
import numpy as np
import time


class Experiment(ABC):
    """Base class for experiments
    
    Parameters
    ---------
    domain: summit.domain.Domain
        The domain of the experiment
    
    Notes
    -----
    Developers that subclass `Experiment` need to implement
    `_run`, which runs the experiments.
    
    """

    def __init__(self, domain, **kwargs):
        self._domain = domain
        self.reset()

    @property
    def domain(self):
        """The  domain for the experiment"""
        return self._domain

    @property
    def data(self):
        """Datast of all experiments run"""
        self._data = self._data.reset_index(drop=True)
        return self._data

    def run_experiments(self, conditions, computation_time=None, **kwargs):
        """Run the experiment(s) at the given conditions
        
        Parameters
        ---------
        conditions: summit.utils.dataset.Dataset
            A dataset with columns matching the variables in the domain
            of a experiment(s) to run.
        computation_time: float, optional
            The time used by the strategy in calculating the next experiments.
            By default, the time since the last call to run_experiment is used. 
               
        """
        # Bookeeping for time used by strategy when suggesting next experiment
        if computation_time is not None:
            diff = computation_time
        if computation_time is None and self.prev_itr_time is not None:
            diff = time.time() - self.prev_itr_time
        elif self.prev_itr_time is None:
            diff = 0

        # Run experiments
        # TODO: Add an option to run these in parallel
        for i, condition in conditions.iterrows():
            start = time.time()
            res, extras = self._run(condition, **kwargs)
            # res = add_metadata_columns(res, conditions[conditions.metadata_columns])
            experiment_time = time.time() - start
            self._data = self._data.append(res)
            self._data["experiment_t"].iat[-1] = float(experiment_time)
            self._data["computation_t"].iat[-1] = float(diff)
            if condition.get("strategy") is not None:
                self._data["strategy"].iat[-1] = condition.get("strategy").values[0]
            self.extras.append(extras)
        self.prev_itr_time = time.time()
        return self._data.iloc[-len(conditions) :]

    @abstractmethod
    def _run(self, conditions, **kwargs):
        """ Run experiments at the specified conditions. 
        
        Arguments
        ---------
        conditions: summit.utils.dataset.Dataset
            A dataset with columns matching the variables in the domain
            of a experiment(s) to run.

        Returns
        -------
        res, extras
            Should return a tuple where the first element is the 
            DataSet with the conditions and results.  The second element
            is a dictionary with extra parameters to store about the run.
            The later can be an empty dictionary.
        """

        raise NotImplementedError("_run be implemented by subclasses of Benchmark")

    def reset(self):
        """Reset the experiment
        
        This will clear all data.

        """
        self.prev_itr_time = None
        columns = [var.name for var in self.domain.variables]
        md_columns = ["computation_t", "experiment_t", "strategy"]
        columns += md_columns
        self._data = DataSet(columns=columns, metadata_columns=md_columns)
        self.extras = []

    def to_dict(self):
        """Serialize the class to a dictionary
        
        Subclasses can add a experiment_params dictionary
        key with custom parameters for the experiment
        """
        extras = []
        for e in self.extras:
            if type(e) == dict:
                extras.append(jsonify_dict(e))
            if type(e) == np.ndarray:
                extras.append(e.tolist())
            else:
                extras.append(e)

        return dict(
            domain=self.domain.to_dict(),
            name=self.__class__.__name__,
            data=self.data.to_dict(),
            extras=extras,
        )

    @classmethod
    def from_dict(cls, d, **kwargs):
        domain = Domain.from_dict(d["domain"])
        exp = cls(domain=domain, **kwargs)
        exp._data = DataSet.from_dict(d["data"])
        for e in d["extras"]:
            if type(e) == dict:
                exp.extras.append(unjsonify_dict(e))
            elif type(e) == list:
                exp.extras.append(np.array(e))
            else:
                exp.extras.append(e)
        return exp

    def pareto_plot(self, objectives=None, ax=None):
        """  Make a 2D pareto plot of the experiments thus far
        
        Parameters
        ---------- 
        objectives: array-like, optional
            List of names of objectives to plot.
            By default picks the first two objectives
        ax: `matplotlib.pyplot.axes`, optional
            An existing axis to apply the plot to

        Returns
        -------
        if ax is None returns a tuple with the first component
        as the a new figure and the second component the axis

        if ax is a matplotlib axis, returns only the axis
        
        Raises
        ------
        ValueError
            If the number of objectives is not equal to two
        
        
        """
        if objectives is None:
            objectives = [v.name for v in self.domain.variables if v.is_objective]
            objectives = objectives[0:2]

        if len(objectives) != 2:
            raise ValueError("Can only plot 2 objectives")

        data = self._data[objectives].copy()

        # Handle minimize objectives
        for objective in objectives:
            if not self.domain[objective].maximize:
                data[objective] = -1.0 * data[objective]

        values, indices = pareto_efficient(data.to_numpy(), maximize=True)

        if ax is None:
            fig, ax = plt.subplots(1)
            return_fig = True
        else:
            return_fig = False

        # Plot all data
        if len(self.data) > 0:
            strategies = pd.unique(self.data["strategy"])
            markers = ["o", "x"]
            for strategy, marker in zip(strategies, markers):
                strat_data = self.data[self.data["strategy"] == strategy]
                ax.scatter(
                    strat_data[objectives[0]],
                    strat_data[objectives[1]],
                    c="k",
                    alpha=0.1,
                    marker=marker,
                    label=strategy,
                )

            # Sort data so get nice pareto plot
            self.pareto_data = self.data.iloc[indices].copy()
            self.pareto_data = self.pareto_data.sort_values(by=objectives[0])
            ax.plot(
                self.pareto_data[objectives[0]],
                self.pareto_data[objectives[1]],
                c="g",
                label="Pareto Front",
                linewidth=3
            )
            ax.set_xlabel(objectives[0])
            ax.set_ylabel(objectives[1])
            ax.tick_params(direction="in")
            ax.legend()

        if return_fig:
            return fig, ax
        else:
            return ax

<<<<<<< HEAD
def add_metadata_columns(df, metadata_df):
=======
def add_metadata_columns(df, metadata_df, copy=True):
    if copy:
        df = df.copy()
>>>>>>> db72c83a
    for column in metadata_df.metadata_columns:
        df[(column, 'METADATA')] = metadata_df[column]
    return df<|MERGE_RESOLUTION|>--- conflicted
+++ resolved
@@ -228,13 +228,7 @@
         else:
             return ax
 
-<<<<<<< HEAD
 def add_metadata_columns(df, metadata_df):
-=======
-def add_metadata_columns(df, metadata_df, copy=True):
-    if copy:
-        df = df.copy()
->>>>>>> db72c83a
     for column in metadata_df.metadata_columns:
         df[(column, 'METADATA')] = metadata_df[column]
     return df