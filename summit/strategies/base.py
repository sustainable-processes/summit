--- conflicted
+++ resolved
@@ -101,15 +101,8 @@
 
                 # add descriptors data columns to inputs
                 input_columns.extend(var_descriptor_names)
-<<<<<<< HEAD
-            elif isinstance(variable, ContinuousVariable):
-                input_columns.append(variable.name)
-                # Ensure continuous variables are floats
-                new_ds[variable.name] = new_ds[variable.name].astype(np.float)
-=======
             elif isinstance(variable, Variable):
                 input_columns.append(variable.name)
->>>>>>> 8d64f6f7
             else:
                 raise DomainError(
                     f"Variable {variable.name} is not a continuous or categorical variable."
@@ -484,17 +477,11 @@
 
     Notes
     ------
-<<<<<<< HEAD
     The original paper on Chimera can be found at [1]_.
 
     This code is based on the code for Griffyn [2]_, which can be found on Github_.
 
     Chimera turns problems into minimisation problems. This is done automatically by reading the type
-=======
-    This code is based on the code for Griffyn[2]_, which can be found on `Github <https://github.com/aspuru-guzik-group/gryffin/blob/d7443bf374e5d1fee2424cb49f5008ce4248d432/src/gryffin/observation_processor/chimera.py>`_
-    
-    Chimera turns problems into minimization problems. This is done automatically by reading the type 
->>>>>>> 8d64f6f7
     of objective from the domain.
 
     .. _Github: https://github.com/aspuru-guzik-group/gryffin/blob/d7443bf374e5d1fee2424cb49f5008ce4248d432/src/gryffin/observation_processor/chimera.py
