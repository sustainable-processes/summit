--- conflicted
+++ resolved
@@ -95,13 +95,8 @@
     def __init__(self, domain, transform=None, save_dir=None, auto_desc_gen=False, sampling_strategies=4,
                  batches=1, logging=-1, parallel=True, boosted=True, sampler="uniform", softness=0.001,
                  continuous_optimizer="adam", categorical_optimizer="naive", discrete_optimizer="naive", **kwargs):
-<<<<<<< HEAD
-        Strategy.__init__(self, domain, transform=kwargs.get('transform'))
-        
-=======
         Strategy.__init__(self, domain, transform=transform)
 
->>>>>>> db72c83a
         self.domain_inputs = []
         self.domain_objectives = []
         self.prev_param = None
