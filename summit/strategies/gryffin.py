from .base import Strategy
from summit.domain import Domain, DomainError
from summit.utils.dataset import DataSet
from summit import get_summit_config_path

import numpy as np
import pandas as pd

from gryffin import Gryffin
import json

import os
import copy
import pickle
import uuid
import pathlib


class GRYFFIN(Strategy):
    """Gryffin is a single objective Bayesian optimisation strategy.

    It is designed to work well with mixed domains (i.e., categorical and continuous variables).

    Parameters
    ----------
    domain: :class:`~summit.domain.Domain`
        The Summit domain describing the optimization problem.
    transform : :class:`~summit.strategies.base.Transform`, optional
        A transform object. By default no transformation will be done
        on the input variables or objectives.
    use_descriptors: bool, optional
        Whether descriptors of categorical variables are used.
        If not,auto_desc_gen must be True when categorical variables are used.
        Default is True.
    auto_desc_gen: bool, optional
        Whether Dynamic Gryffin is used if descriptors are provided.
        Gryffin applies automatic descriptor generation, hence transforms the given descriptors with a non-linear transformation to new descriptors (more "meaningful" or higher-correlated ones).
        Defaults to False (i.e., Static Gryffin with originally given descriptors is used).
    sampling_strategies: int, optional
        Number of sampling strategies (similar to sampling of GPs).
        One factor (next to batches) for the number of suggested new points in one optimization step.
        Total number of suggested points: sampling_strategies x batches.
        Defaults to 4.
    batches: int, optional
        Number of suggested points within one sampling strategy.
        One factor (next to sampling_strategies) for the number of suggested new points in one optimization step.
        Total number of suggested points: sampling_strategies x batches. Defaults to 1.
    logging: -1, optional
        Corresponds to the verbosity level of logging of Gryffin. See the Notes for potential logging levels.
        Defaults to -1
    parallel: Boolean, optional
        Run optimisation in parallel. Default True.
    boosted: Boolean, optional
        Whether "pseudo-boosting" is applied See the original paper in references below for more details.
    sampler: string, optional
        A priori distribution of categorical variables. By default: 'uniform'
    softness: float, optional
        Softness of Chimera. By default: 0.001
    continuous_optimizer: string, optional
        Optimizer type for continuous variables (available: "adam").
        By default: 'adam'
    categorical_optimizer: string, optional
        Optimizer type for categorical variables (available: "naive").
        By default: naive
    discrete_optimizer: string, optional
        Optimizer type for discrete variables ((available: "naive").
        By default: naive

    Attributes
    ----------

    xbest : internal state
        Best point from all iterations.
    fbest : internal state
        Objective value at best point from all iterations.
    param : internal state
        A list containing all evaluated X and corresponding Y values.

    Examples
    --------

    >>> from summit.domain import *
    >>> from summit.strategies import GRYFFIN
    >>> import numpy as np
    >>> domain = Domain()
    >>> domain += ContinuousVariable(name="temperature", description="reaction temperature in celsius", bounds=[50, 100])
    >>> domain += CategoricalVariable(name="flowrate_a", description="flow of reactant a in mL/min", levels=[1,2,3,4,5])
    >>> base_df = DataSet([[1,2,3],[2,3,4],[8,8,8]], index = ["solv1","solv2","solv3"], columns=["MP","mol_weight","area"])
    >>> domain += CategoricalVariable(name="solvent", description="solvent type - categorical", descriptors=base_df)
    >>> domain += ContinuousVariable(name="yield", description="yield of reaction", bounds=[0,100], is_objective=True)
    >>> strategy = GRYFFIN(domain, auto_desc_gen=True)
    >>> next_experiments = strategy.suggest_experiments()

    Notes
    -----

    verbosity_levels:
    * -1= ''
    * 0= ['INFO', 'FATAL']
    * 1= ['INFO', 'ERROR', 'FATAL']
    * 2= ['INFO', 'WARNING', 'ERROR', 'FATAL']
    * 3= ['DEBUG', 'INFO', 'WARNING', 'ERROR', 'FATAL']

    Gryffin was created by the Aspuru-Guzik group. See the paper by [Hase]_ or the
    `Github repository <https://github.com/aspuru-guzik-group/gryffin>`_.

    References
    ----------

    .. [Hase] Häse, F., Roch, L.M. and Aspuru-Guzik, A., 2020. Gryffin: An algorithm for Bayesian
           optimization for categorical variables informed by physical intuition with applications to chemistry.
           arXiv preprint `arXiv:2003.12127 <https://arxiv.org/pdf/2003.12127.pdf>`_.

    """

    def __init__(
        self,
        domain,
        transform=None,
        use_descriptors=True,
        auto_desc_gen=False,
        sampling_strategies=4,
        batches=1,
        logging=-1,
        parallel=True,
        boosted=True,
        sampler="uniform",
        softness=0.001,
        continuous_optimizer="adam",
        categorical_optimizer="naive",
        discrete_optimizer="naive",
        **kwargs,
    ):
        kwargs.update({"transform_descriptors": False})
        Strategy.__init__(self, domain, transform=transform, **kwargs)

        self.domain_inputs = []
        self.domain_objectives = []
        self.prev_param = None

        tmp_dir = self._get_tmp_dir()

<<<<<<< HEAD
        # Parse Summit domain to Gryffin domain
        self.use_descriptors = use_descriptors
        for v in self.domain.variables:
            if not v.is_objective:
                if v.variable_type == "continuous":
                    self.domain_inputs.append(
                        {
                            "name": v.name,
                            "type": v.variable_type,
                            "low": float(v.bounds[0]),
                            "high": float(v.bounds[1]),
                            "size": 1,
                        }
                    )
                elif v.variable_type == "categorical":
                    if v.ds is not None and self.use_descriptors:
                        descriptors = [
                            v.ds.loc[[l], :].values[0].tolist() for l in v.ds.index
                        ]
                    else:
                        descriptors = None
                    self.domain_inputs.append(
                        {
                            "name": v.name,
                            "type": "categorical",
                            "size": 1,
                            "levels": v.levels,
                            "descriptors": descriptors,
                            "category_details": str(
                                tmp_dir / "CatDetails" / f"cat_details_{v.name}.pkl"
                            ),
                        }
                    )
                else:
                    raise TypeError(
                        "Unknown variable type: {}.".format(v.variable_type)
                    )
            else:
                self.domain_objectives.append(
                    {
                        "name": v.name,
                        "goal": "minimize",
                    }
                )

        # TODO: how does GRYFFIN handle constraints?
        if self.domain.constraints != []:
            raise NotImplementedError("Gryffin can not handle constraints yet.")
            # keep SOBO constraint wrapping for later application when gryffin adds constraint handling
            # constraints = self.constr_wrapper(self.domain)
            # self.constraints = [{"name": "constr_" + str(i),
            #                     "constraint": c[0] if c[1] in ["<=", "<"] else "(" + c[0] + ")*(-1)"}
            #                    for i,c in enumerate(constraints) if not (c[1] == "==")]
        else:
            self.constraints = None

=======
>>>>>>> 8d64f6f7
        # create a temporary config.json file to initialize GRYFFIN
        self.use_descriptors = use_descriptors
        config_dict = {
            "general": {
                "auto_desc_gen": auto_desc_gen,
                "parallel": parallel,
                "boosted": boosted,
                "sampling_strategies": sampling_strategies,
                "batches": batches,
                "sampler": sampler,
                "softness": softness,
                "continuous_optimizer": continuous_optimizer,
                "categorical_optimizer": categorical_optimizer,
                "discrete_optimizer": discrete_optimizer,
                "verbosity": {
                    "default": logging,
                    "bayesian_network": logging,
                    "random_sampler": logging,
                },
            }
        }

        delay_setup = kwargs.get("delay_setup", False)
        if not delay_setup:
            self._setup_gryffin(config_dict, tmp_dir)

    def suggest_experiments(self, prev_res: DataSet = None, **kwargs):
        """Suggest experiments using Gryffin optimization strategy

        Parameters
        ----------
        prev_res: :class:`~summit.utils.data.DataSet`, optional
            Dataset with data from previous experiments of previous iteration.
            If no data is passed, then random sampling will
            be used to suggest an initial design.

        Returns
        -------
        next_experiments : :class:`~summit.utils.data.DataSet`
            A Dataset object with the suggested experiments

        """

        param = None
        xbest = np.zeros(self.domain.num_continuous_dimensions())
        obj = self.domain.output_variables[0]
        fbest = float("inf")

        # Suggest random initial design
        if prev_res is None:
            request = self.gryffin.recommend(observations=[])
        else:
            # Get inputs and outputs
            inputs, outputs = self.transform.transform_inputs_outputs(
                prev_res, transform_descriptors=False
            )

            # Set up maximization and minimization by converting maximization to minimization problem
            for v in self.domain.variables:
                if v.is_objective and v.maximize:
                    outputs[v.name] = -1 * outputs[v.name]

            inputs_dict = inputs.to_dict(orient="records")
            outputs_dict = outputs.to_dict(orient="records")
            prev_samples = [
                {
                    **{k1[0]: [v1] for k1, v1 in inputs_dict[i].items()},
                    **{k2[0]: v2 for k2, v2 in outputs_dict[i].items()},
                }
                for i in range(len(inputs_dict))
            ]

            observations = []
            if self.prev_param is not None:
                observations = self.prev_param
            observations.extend(prev_samples)
            param = observations

            request = self.gryffin.recommend(observations=observations)

            for obs in observations:
                if obs[obj.name] < fbest:
                    fbest = obs[obj.name]
                    xbest = np.asarray([v[0] for k, v in obs.items() if k != obj.name])

        # Generate DataSet object with variable values of next
        next_experiments = None
        if request is not None and len(request) != 0:
            next_experiments = {}
            for k in request[0].keys():
                next_experiments[k] = [r[k][0] for r in request]
            next_experiments = DataSet.from_df(pd.DataFrame(data=next_experiments))
            next_experiments[("strategy", "METADATA")] = "GRYFFIN"

        obj = self.domain.output_variables[0]
        objective_dir = -1.0 if obj.maximize else 1.0
        fbest = objective_dir * fbest
        self.fbest = fbest
        self.xbest = xbest
        self.prev_param = param

        # Do any necessary transformation back
        next_experiments = self.transform.un_transform(
            next_experiments, transform_descriptors=False
        )

        return next_experiments

    def _create_gryffin_domain(self, tmp_dir):
        for v in self.domain.variables:
            if not v.is_objective:
                if v.variable_type == "continuous":
                    self.domain_inputs.append(
                        {
                            "name": v.name,
                            "type": v.variable_type,
                            "low": float(v.bounds[0]),
                            "high": float(v.bounds[1]),
                            "size": 1,
                        }
                    )
                elif v.variable_type == "categorical":
                    if v.ds is not None and self.use_descriptors:
                        descriptors = [
                            v.ds.loc[[l], :].values[0].tolist() for l in v.ds.index
                        ]
                    else:
                        descriptors = None
                    self.domain_inputs.append(
                        {
                            "name": v.name,
                            "type": "categorical",
                            "size": 1,
                            "levels": v.levels,
                            "descriptors": descriptors,
                            "category_details": str(
                                tmp_dir / "CatDetails" / f"cat_details_{v.name}.pkl"
                            ),
                        }
                    )
                else:
                    raise TypeError(
                        "Unknown variable type: {}.".format(v.variable_type)
                    )
            else:
                self.domain_objectives.append(
                    {"name": v.name, "goal": "minimize",}
                )

        if len(self.domain_objectives) > 1:
            raise ValueError(
                "Gryffin only works with single objective problems. Use a transform for multiobjective problems"
            )

        # TODO: how does GRYFFIN handle constraints?
        if self.domain.constraints != []:
            raise NotImplementedError("Gryffin can not handle constraints yet.")
            # keep SOBO constraint wrapping for later application when gryffin adds constraint handling
            # constraints = self.constr_wrapper(self.domain)
            # self.constraints = [{"name": "constr_" + str(i),
            #                     "constraint": c[0] if c[1] in ["<=", "<"] else "(" + c[0] + ")*(-1)"}
            #                    for i,c in enumerate(constraints) if not (c[1] == "==")]
        else:
            self.constraints = None

    def _setup_gryffin(self, config_dict: dict, tmp_dir: pathlib.Path):
        # Create class attribute
        self.config_dict = copy.deepcopy(config_dict)
        self._create_gryffin_domain(tmp_dir)

        # Update paramters
        config_dict["parameters"] = self.domain_inputs
        config_dict["objectives"] = self.domain_objectives
        config_dict["general"]["scratch_dir"] = str(tmp_dir / "scratch")
        config_dict["database"] = {
            "format": "pickle",
            "path": str(tmp_dir / "SearchProgress"),
        }

        # Save config file
        config_file = "config.json"
        config_file_path = tmp_dir / config_file
        with open(config_file_path, "w") as configfile:
            json.dump(config_dict, configfile, indent=2)

        # write categories
        category_writer = CategoryWriter(inputs=self.domain_inputs)
        category_writer.write_categories(save_dir=tmp_dir)

        # initialize gryffin
        self.gryffin = Gryffin(config_file_path)

    def _get_tmp_dir(self):
        # Create directories to store temporary files
        summit_config_path = get_summit_config_path()
        self.uuid_val = uuid.uuid4()  # Unique identifier for this run
        tmp_dir = summit_config_path / "gryffin" / str(self.uuid_val)
        if not os.path.isdir(tmp_dir):
            os.makedirs(tmp_dir)
        return tmp_dir

    def reset(self):
        """Reset the internal parameters"""
        self.prev_param = None

    def to_dict(self):
        if self.prev_param is not None:
            param = self.prev_param
        else:
            param = None
        strategy_params = dict(
            config_dict=self.config_dict,
            use_descriptors=self.use_descriptors,
            prev_param=param,
        )
        return super().to_dict(**strategy_params)

    @classmethod
    def from_dict(cls, d):
        # Gather parameters
        strategy_params = d["strategy_params"]
        d["strategy_params"]["delay_setup"] = True
        param = strategy_params["prev_param"]

        # Setup gryffin
        gryffin = super().from_dict(d)
        tmp_dir = gryffin._get_tmp_dir()
        if strategy_params.get("config_dict") is not None:
            gryffin._setup_gryffin(strategy_params["config_dict"], tmp_dir)
        gryffin.prev_param = param
        return gryffin

    # TODO: update constraint wrapper when Gryffin can handle constraints
    """ 
    def constr_wrapper(self, summit_domain):
        v_input_names = [v.name for v in summit_domain.variables if not v.is_objective]
        gpyopt_constraints = []
        for c in summit_domain.constraints:
            tmp_c = c.lhs
            for v_input_index, v_input_name in enumerate(v_input_names):
                v_gpyopt_name = "x[:,"+str(v_input_index)+"]"
                tmp_c = tmp_c.replace(v_input_name, v_gpyopt_name)
            gpyopt_constraints.append([tmp_c, c.constraint_type])
        return gpyopt_constraints
    """


class CategoryWriter(object):
    """Category Writer for Gryffin (adapted from https://github.com/aspuru-guzik-group/gryffin)

    Parameters
    ----------
    inputs: array-like
        List containing the input variables. Each entry is a dictionary describing the features of the input variable.

    Notes
    ----------
    This implementation uses the software package Gryffin provided by
    the Aspuru-Guzik Group and published by Haese et al. (2020), arXiv:2003.12127.

    Copyright (C) 2020, Harvard University.
    All rights reserved.

    """

    def __init__(self, inputs):
        self.cat_inputs = [
            [ent["name"], ent["levels"], ent["descriptors"]]
            for ent in inputs
            if ent["type"] == "categorical"
        ]

    def write_categories(self, save_dir):
        """Writes categories to pkl file
        :param save_dir: string, path where category details will be saved.
        """

        for cat_inp in self.cat_inputs:
            param_name = cat_inp[0]
            param_opt = cat_inp[1]
            param_descr = cat_inp[2]

            opt_list = []
            for opt in range(len(param_opt)):
                # TODO: descriptors all the same?
                if param_descr is not None:
                    descriptors = np.array(param_descr[opt])
                    opt_dict = {"name": param_opt[opt], "descriptors": descriptors}
                else:
                    opt_dict = {"name": param_opt[opt]}
                opt_list.append(copy.deepcopy(opt_dict))

            # create cat_details dir if necessary
            if not os.path.isdir("%s/CatDetails" % save_dir):
                os.mkdir("%s/CatDetails" % save_dir)

            cat_details_file = "%s/CatDetails/cat_details_%s.pkl" % (
                save_dir,
                param_name,
            )
            pickle.dump(opt_list, open(cat_details_file, "wb"))<|MERGE_RESOLUTION|>--- conflicted
+++ resolved
@@ -140,9 +140,115 @@
 
         tmp_dir = self._get_tmp_dir()
 
-<<<<<<< HEAD
-        # Parse Summit domain to Gryffin domain
+        # create a temporary config.json file to initialize GRYFFIN
         self.use_descriptors = use_descriptors
+        config_dict = {
+            "general": {
+                "auto_desc_gen": auto_desc_gen,
+                "parallel": parallel,
+                "boosted": boosted,
+                "sampling_strategies": sampling_strategies,
+                "batches": batches,
+                "sampler": sampler,
+                "softness": softness,
+                "continuous_optimizer": continuous_optimizer,
+                "categorical_optimizer": categorical_optimizer,
+                "discrete_optimizer": discrete_optimizer,
+                "verbosity": {
+                    "default": logging,
+                    "bayesian_network": logging,
+                    "random_sampler": logging,
+                },
+            }
+        }
+
+        delay_setup = kwargs.get("delay_setup", False)
+        if not delay_setup:
+            self._setup_gryffin(config_dict, tmp_dir)
+
+    def suggest_experiments(self, prev_res: DataSet = None, **kwargs):
+        """Suggest experiments using Gryffin optimization strategy
+
+        Parameters
+        ----------
+        prev_res: :class:`~summit.utils.data.DataSet`, optional
+            Dataset with data from previous experiments of previous iteration.
+            If no data is passed, then random sampling will
+            be used to suggest an initial design.
+
+        Returns
+        -------
+        next_experiments : :class:`~summit.utils.data.DataSet`
+            A Dataset object with the suggested experiments
+
+        """
+
+        param = None
+        xbest = np.zeros(self.domain.num_continuous_dimensions())
+        obj = self.domain.output_variables[0]
+        fbest = float("inf")
+
+        # Suggest random initial design
+        if prev_res is None:
+            request = self.gryffin.recommend(observations=[])
+        else:
+            # Get inputs and outputs
+            inputs, outputs = self.transform.transform_inputs_outputs(
+                prev_res, transform_descriptors=False
+            )
+
+            # Set up maximization and minimization by converting maximization to minimization problem
+            for v in self.domain.variables:
+                if v.is_objective and v.maximize:
+                    outputs[v.name] = -1 * outputs[v.name]
+
+            inputs_dict = inputs.to_dict(orient="records")
+            outputs_dict = outputs.to_dict(orient="records")
+            prev_samples = [
+                {
+                    **{k1[0]: [v1] for k1, v1 in inputs_dict[i].items()},
+                    **{k2[0]: v2 for k2, v2 in outputs_dict[i].items()},
+                }
+                for i in range(len(inputs_dict))
+            ]
+
+            observations = []
+            if self.prev_param is not None:
+                observations = self.prev_param
+            observations.extend(prev_samples)
+            param = observations
+
+            request = self.gryffin.recommend(observations=observations)
+
+            for obs in observations:
+                if obs[obj.name] < fbest:
+                    fbest = obs[obj.name]
+                    xbest = np.asarray([v[0] for k, v in obs.items() if k != obj.name])
+
+        # Generate DataSet object with variable values of next
+        next_experiments = None
+        if request is not None and len(request) != 0:
+            next_experiments = {}
+            for k in request[0].keys():
+                next_experiments[k] = [r[k][0] for r in request]
+            next_experiments = DataSet.from_df(pd.DataFrame(data=next_experiments))
+            next_experiments[("strategy", "METADATA")] = "GRYFFIN"
+
+        obj = self.domain.output_variables[0]
+        objective_dir = -1.0 if obj.maximize else 1.0
+        fbest = objective_dir * fbest
+        self.fbest = fbest
+        self.xbest = xbest
+        self.prev_param = param
+
+        # Do any necessary transformation back
+        next_experiments = self.transform.un_transform(
+            next_experiments, transform_descriptors=False
+        )
+
+        return next_experiments
+
+    def _create_gryffin_domain(self, tmp_dir):
         for v in self.domain.variables:
             if not v.is_objective:
                 if v.variable_type == "continuous":
@@ -186,168 +292,6 @@
                     }
                 )
 
-        # TODO: how does GRYFFIN handle constraints?
-        if self.domain.constraints != []:
-            raise NotImplementedError("Gryffin can not handle constraints yet.")
-            # keep SOBO constraint wrapping for later application when gryffin adds constraint handling
-            # constraints = self.constr_wrapper(self.domain)
-            # self.constraints = [{"name": "constr_" + str(i),
-            #                     "constraint": c[0] if c[1] in ["<=", "<"] else "(" + c[0] + ")*(-1)"}
-            #                    for i,c in enumerate(constraints) if not (c[1] == "==")]
-        else:
-            self.constraints = None
-
-=======
->>>>>>> 8d64f6f7
-        # create a temporary config.json file to initialize GRYFFIN
-        self.use_descriptors = use_descriptors
-        config_dict = {
-            "general": {
-                "auto_desc_gen": auto_desc_gen,
-                "parallel": parallel,
-                "boosted": boosted,
-                "sampling_strategies": sampling_strategies,
-                "batches": batches,
-                "sampler": sampler,
-                "softness": softness,
-                "continuous_optimizer": continuous_optimizer,
-                "categorical_optimizer": categorical_optimizer,
-                "discrete_optimizer": discrete_optimizer,
-                "verbosity": {
-                    "default": logging,
-                    "bayesian_network": logging,
-                    "random_sampler": logging,
-                },
-            }
-        }
-
-        delay_setup = kwargs.get("delay_setup", False)
-        if not delay_setup:
-            self._setup_gryffin(config_dict, tmp_dir)
-
-    def suggest_experiments(self, prev_res: DataSet = None, **kwargs):
-        """Suggest experiments using Gryffin optimization strategy
-
-        Parameters
-        ----------
-        prev_res: :class:`~summit.utils.data.DataSet`, optional
-            Dataset with data from previous experiments of previous iteration.
-            If no data is passed, then random sampling will
-            be used to suggest an initial design.
-
-        Returns
-        -------
-        next_experiments : :class:`~summit.utils.data.DataSet`
-            A Dataset object with the suggested experiments
-
-        """
-
-        param = None
-        xbest = np.zeros(self.domain.num_continuous_dimensions())
-        obj = self.domain.output_variables[0]
-        fbest = float("inf")
-
-        # Suggest random initial design
-        if prev_res is None:
-            request = self.gryffin.recommend(observations=[])
-        else:
-            # Get inputs and outputs
-            inputs, outputs = self.transform.transform_inputs_outputs(
-                prev_res, transform_descriptors=False
-            )
-
-            # Set up maximization and minimization by converting maximization to minimization problem
-            for v in self.domain.variables:
-                if v.is_objective and v.maximize:
-                    outputs[v.name] = -1 * outputs[v.name]
-
-            inputs_dict = inputs.to_dict(orient="records")
-            outputs_dict = outputs.to_dict(orient="records")
-            prev_samples = [
-                {
-                    **{k1[0]: [v1] for k1, v1 in inputs_dict[i].items()},
-                    **{k2[0]: v2 for k2, v2 in outputs_dict[i].items()},
-                }
-                for i in range(len(inputs_dict))
-            ]
-
-            observations = []
-            if self.prev_param is not None:
-                observations = self.prev_param
-            observations.extend(prev_samples)
-            param = observations
-
-            request = self.gryffin.recommend(observations=observations)
-
-            for obs in observations:
-                if obs[obj.name] < fbest:
-                    fbest = obs[obj.name]
-                    xbest = np.asarray([v[0] for k, v in obs.items() if k != obj.name])
-
-        # Generate DataSet object with variable values of next
-        next_experiments = None
-        if request is not None and len(request) != 0:
-            next_experiments = {}
-            for k in request[0].keys():
-                next_experiments[k] = [r[k][0] for r in request]
-            next_experiments = DataSet.from_df(pd.DataFrame(data=next_experiments))
-            next_experiments[("strategy", "METADATA")] = "GRYFFIN"
-
-        obj = self.domain.output_variables[0]
-        objective_dir = -1.0 if obj.maximize else 1.0
-        fbest = objective_dir * fbest
-        self.fbest = fbest
-        self.xbest = xbest
-        self.prev_param = param
-
-        # Do any necessary transformation back
-        next_experiments = self.transform.un_transform(
-            next_experiments, transform_descriptors=False
-        )
-
-        return next_experiments
-
-    def _create_gryffin_domain(self, tmp_dir):
-        for v in self.domain.variables:
-            if not v.is_objective:
-                if v.variable_type == "continuous":
-                    self.domain_inputs.append(
-                        {
-                            "name": v.name,
-                            "type": v.variable_type,
-                            "low": float(v.bounds[0]),
-                            "high": float(v.bounds[1]),
-                            "size": 1,
-                        }
-                    )
-                elif v.variable_type == "categorical":
-                    if v.ds is not None and self.use_descriptors:
-                        descriptors = [
-                            v.ds.loc[[l], :].values[0].tolist() for l in v.ds.index
-                        ]
-                    else:
-                        descriptors = None
-                    self.domain_inputs.append(
-                        {
-                            "name": v.name,
-                            "type": "categorical",
-                            "size": 1,
-                            "levels": v.levels,
-                            "descriptors": descriptors,
-                            "category_details": str(
-                                tmp_dir / "CatDetails" / f"cat_details_{v.name}.pkl"
-                            ),
-                        }
-                    )
-                else:
-                    raise TypeError(
-                        "Unknown variable type: {}.".format(v.variable_type)
-                    )
-            else:
-                self.domain_objectives.append(
-                    {"name": v.name, "goal": "minimize",}
-                )
-
         if len(self.domain_objectives) > 1:
             raise ValueError(
                 "Gryffin only works with single objective problems. Use a transform for multiobjective problems"
