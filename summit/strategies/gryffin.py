--- conflicted
+++ resolved
@@ -14,7 +14,8 @@
 import pickle
 import uuid
 import pathlib
-        
+
+
 class GRYFFIN(Strategy):
     """ Gryffin strategy
     
@@ -92,17 +93,27 @@
 
     """
 
-    def __init__(self, domain, transform=None, save_dir=None, auto_desc_gen=False, sampling_strategies=4,
-                 batches=1, logging=-1, parallel=True, boosted=True, sampler="uniform", softness=0.001,
-                 continuous_optimizer="adam", categorical_optimizer="naive", discrete_optimizer="naive", **kwargs):
-<<<<<<< HEAD
-        kwargs.update({'transform_descriptors':False})
+    def __init__(
+        self,
+        domain,
+        transform=None,
+        save_dir=None,
+        auto_desc_gen=False,
+        sampling_strategies=4,
+        batches=1,
+        logging=-1,
+        parallel=True,
+        boosted=True,
+        sampler="uniform",
+        softness=0.001,
+        continuous_optimizer="adam",
+        categorical_optimizer="naive",
+        discrete_optimizer="naive",
+        **kwargs,
+    ):
+        kwargs.update({"transform_descriptors": False})
         Strategy.__init__(self, domain, transform=transform, **kwargs)
 
-=======
-        Strategy.__init__(self, domain, transform=kwargs.get('transform'))
-        
->>>>>>> be76fa32
         self.domain_inputs = []
         self.domain_objectives = []
         self.prev_param = None
@@ -128,7 +139,11 @@
                         }
                     )
                 elif v.variable_type == "categorical":
-                    descriptors = [v.ds.loc[[l], :].values[0].tolist() for l in v.ds.index] if v.ds is not None else None
+                    descriptors = (
+                        [v.ds.loc[[l], :].values[0].tolist() for l in v.ds.index]
+                        if v.ds is not None
+                        else None
+                    )
                     self.domain_inputs.append(
                         {
                             "name": v.name,
@@ -136,7 +151,9 @@
                             "size": 1,
                             "levels": v.levels,
                             "descriptors": descriptors,
-                            "category_details": str(tmp_dir / "CatDetails" / f"cat_details_{v.name}.pkl"),
+                            "category_details": str(
+                                tmp_dir / "CatDetails" / f"cat_details_{v.name}.pkl"
+                            ),
                         }
                     )
                 elif v.variable_type == "descriptors":
@@ -146,26 +163,29 @@
                             "type": "categorical",
                             "size": 1,
                             "levels": [l for l in v.ds.index],
-                            "descriptors": [v.ds.loc[[l],:].values[0].tolist() for l in v.ds.index],
-                            "category_details": str(tmp_dir / "CatDetails" / f"cat_details_{v.name}.pkl"),
+                            "descriptors": [
+                                v.ds.loc[[l], :].values[0].tolist() for l in v.ds.index
+                            ],
+                            "category_details": str(
+                                tmp_dir / "CatDetails" / f"cat_details_{v.name}.pkl"
+                            ),
                         }
                     )
                 else:
-                    raise TypeError("Unknown variable type: {}.".format(v.variable_type))
+                    raise TypeError(
+                        "Unknown variable type: {}.".format(v.variable_type)
+                    )
             else:
                 self.domain_objectives.append(
-                    {
-                        "name": v.name,
-                        "goal": "minimize",
-                    }
+                    {"name": v.name, "goal": "minimize",}
                 )
 
         # TODO: how does GRYFFIN handle constraints?
         if self.domain.constraints != []:
             raise NotImplementedError("Gryffin can not handle constraints yet.")
             # keep SOBO constraint wrapping for later application when gryffin adds constraint handling
-            #constraints = self.constr_wrapper(self.domain)
-            #self.constraints = [{"name": "constr_" + str(i),
+            # constraints = self.constr_wrapper(self.domain)
+            # self.constraints = [{"name": "constr_" + str(i),
             #                     "constraint": c[0] if c[1] in ["<=", "<"] else "(" + c[0] + ")*(-1)"}
             #                    for i,c in enumerate(constraints) if not (c[1] == "==")]
         else:
@@ -185,23 +205,20 @@
                 "continuous_optimizer": continuous_optimizer,
                 "categorical_optimizer": categorical_optimizer,
                 "discrete_optimizer": discrete_optimizer,
-                'verbosity': {
-                    'default': logging,
-                    'bayesian_network': logging,
-                    'random_sampler': logging,
-                }
+                "verbosity": {
+                    "default": logging,
+                    "bayesian_network": logging,
+                    "random_sampler": logging,
+                },
             },
-            "database": {
-                'format': 'pickle',
-                "path": str(tmp_dir / "SearchProgress"),
-            },
+            "database": {"format": "pickle", "path": str(tmp_dir / "SearchProgress"),},
             "parameters": self.domain_inputs,
             "objectives": self.domain_objectives,
         }
 
         config_file = "config.json"
         config_file_path = tmp_dir / config_file
-        with open(config_file_path, 'w') as configfile:
+        with open(config_file_path, "w") as configfile:
             json.dump(config_dict, configfile, indent=2)
 
         # write categories
@@ -211,9 +228,7 @@
         # initialize gryffin
         self.gryffin = Gryffin(config_file_path)
 
-
-    def suggest_experiments(self,
-                            prev_res: DataSet=None, **kwargs):
+    def suggest_experiments(self, prev_res: DataSet = None, **kwargs):
         """ Suggest experiments using Gryffin optimization strategy
         
         Parameters
@@ -244,22 +259,29 @@
         obj = self.domain.output_variables[0]
         fbest = float("inf")
 
-
         # Suggest random initial design
         if prev_res is None:
-            request = self.gryffin.recommend(observations = [])
+            request = self.gryffin.recommend(observations=[])
         else:
             # Get inputs and outputs
-            inputs, outputs = self.transform.transform_inputs_outputs(prev_res, transform_descriptors=False)
+            inputs, outputs = self.transform.transform_inputs_outputs(
+                prev_res, transform_descriptors=False
+            )
 
             # Set up maximization and minimization by converting maximization to minimization problem
             for v in self.domain.variables:
                 if v.is_objective and v.maximize:
                     outputs[v.name] = -1 * outputs[v.name]
 
-            inputs_dict = inputs.to_dict(orient='records')
-            outputs_dict = outputs.to_dict(orient='records')
-            prev_samples = [{**{k1[0]: [v1] for k1, v1 in inputs_dict[i].items()}, **{k2[0]: v2 for k2, v2 in outputs_dict[i].items()}} for i in range(len(inputs_dict))]
+            inputs_dict = inputs.to_dict(orient="records")
+            outputs_dict = outputs.to_dict(orient="records")
+            prev_samples = [
+                {
+                    **{k1[0]: [v1] for k1, v1 in inputs_dict[i].items()},
+                    **{k2[0]: v2 for k2, v2 in outputs_dict[i].items()},
+                }
+                for i in range(len(inputs_dict))
+            ]
 
             observations = []
             if self.prev_param is not None:
@@ -272,12 +294,11 @@
             for obs in observations:
                 if obs[obj.name] < fbest:
                     fbest = obs[obj.name]
-                    xbest = np.asarray([v[0] for k, v in obs.items() if k!=obj.name])
-
+                    xbest = np.asarray([v[0] for k, v in obs.items() if k != obj.name])
 
         # Generate DataSet object with variable values of next
         next_experiments = None
-        if request is not None and len(request)!=0:
+        if request is not None and len(request) != 0:
             next_experiments = {}
             for k in request[0].keys():
                 next_experiments[k] = [r[k][0] for r in request]
@@ -292,7 +313,9 @@
         self.prev_param = param
 
         # Do any necessary transformation back
-        next_experiments = self.transform.un_transform(next_experiments, transform_descriptors=False)
+        next_experiments = self.transform.un_transform(
+            next_experiments, transform_descriptors=False
+        )
 
         return next_experiments
 
@@ -317,7 +340,7 @@
         return gryffin
 
     # TODO: update constraint wrapper when Gryffin can handle constraints
-    ''' 
+    """ 
     def constr_wrapper(self, summit_domain):
         v_input_names = [v.name for v in summit_domain.variables if not v.is_objective]
         gpyopt_constraints = []
@@ -328,7 +351,8 @@
                 tmp_c = tmp_c.replace(v_input_name, v_gpyopt_name)
             gpyopt_constraints.append([tmp_c, c.constraint_type])
         return gpyopt_constraints
-    '''
+    """
+
 
 class CategoryWriter(object):
     """ Category Writer for Gryffin (adapted from https://github.com/aspuru-guzik-group/gryffin)
@@ -349,7 +373,11 @@
     """
 
     def __init__(self, inputs):
-        self.cat_inputs = [[ent["name"], ent["levels"], ent["descriptors"]] for ent in inputs if ent["type"] == "categorical"]
+        self.cat_inputs = [
+            [ent["name"], ent["levels"], ent["descriptors"]]
+            for ent in inputs
+            if ent["type"] == "categorical"
+        ]
 
     def write_categories(self, save_dir):
         """ Writes categories to pkl file
@@ -363,17 +391,20 @@
 
             opt_list = []
             for opt in range(len(param_opt)):
-                #TODO: descriptors all the same?
+                # TODO: descriptors all the same?
                 if param_descr is not None:
                     descriptors = np.array(param_descr[opt])
-                    opt_dict = {'name': param_opt[opt], 'descriptors': descriptors}
+                    opt_dict = {"name": param_opt[opt], "descriptors": descriptors}
                 else:
-                    opt_dict = {'name': param_opt[opt]}
+                    opt_dict = {"name": param_opt[opt]}
                 opt_list.append(copy.deepcopy(opt_dict))
 
             # create cat_details dir if necessary
-            if not os.path.isdir('%s/CatDetails' % save_dir):
-                os.mkdir('%s/CatDetails' % save_dir)
-
-            cat_details_file = '%s/CatDetails/cat_details_%s.pkl' % (save_dir, param_name)
-            pickle.dump(opt_list, open(cat_details_file, 'wb'))
+            if not os.path.isdir("%s/CatDetails" % save_dir):
+                os.mkdir("%s/CatDetails" % save_dir)
+
+            cat_details_file = "%s/CatDetails/cat_details_%s.pkl" % (
+                save_dir,
+                param_name,
+            )
+            pickle.dump(opt_list, open(cat_details_file, "wb"))
