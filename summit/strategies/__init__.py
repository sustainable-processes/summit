from .base import Strategy, Transform, MultitoSingleObjective, LogSpaceObjectives
from .random import Random, LHS
from .tsemo import TSEMO2
from .neldermead import NelderMead
<<<<<<< HEAD
from .snobfit import SNOBFIT
from .sobo import SOBO
=======
from .snobfit import SNOBFIT
>>>>>>> 9c8c9852
<|MERGE_RESOLUTION|>--- conflicted
+++ resolved
@@ -2,9 +2,4 @@
 from .random import Random, LHS
 from .tsemo import TSEMO2
 from .neldermead import NelderMead
-<<<<<<< HEAD
-from .snobfit import SNOBFIT
-from .sobo import SOBO
-=======
-from .snobfit import SNOBFIT
->>>>>>> 9c8c9852
+from .snobfit import SNOBFIT