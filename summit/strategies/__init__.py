from .base import *
from .random import Random, LHS
from .factorial_doe import FullFactorial
from .tsemo import TSEMO
from .neldermead import NelderMead
from .snobfit import SNOBFIT
from .sobo import SOBO
from .gryffin import GRYFFIN
from .deep_reaction_optimizer import DRO

def strategy_from_dict(d):
    if d["name"] == "TSEMO":
        return TSEMO.from_dict(d)
    elif d["name"] == "GRYFFIN":
        return GRYFFIN.from_dict(d)
    elif d["name"] == "SOBO":
         return SOBO.from_dict(d)
    elif d["name"] == "SNOBFIT":
        return SNOBFIT.from_dict(d)
    elif d["name"] == "NelderMead":
        return NelderMead.from_dict(d)

    elif d["name"] == "FullFactorial":
        return FullFactorial.from_dict(d)
    elif d["name"] == "Random":
        return Random.from_dict(d)
    elif d["name"] == "LHS":
        return LHS.from_dict(d)
<<<<<<< HEAD
    elif d["name"] == "Gryffin":
        return GRYFFIN.from_dict(d)
    elif d["name"] == "DRO":
        return DRO.from_dict(d)
=======

>>>>>>> 9eaefa97
    else:
        raise ValueError(f"""Strategy {d["name"]} not found.""")
<|MERGE_RESOLUTION|>--- conflicted
+++ resolved
@@ -19,20 +19,13 @@
         return SNOBFIT.from_dict(d)
     elif d["name"] == "NelderMead":
         return NelderMead.from_dict(d)
-
     elif d["name"] == "FullFactorial":
         return FullFactorial.from_dict(d)
     elif d["name"] == "Random":
         return Random.from_dict(d)
     elif d["name"] == "LHS":
         return LHS.from_dict(d)
-<<<<<<< HEAD
-    elif d["name"] == "Gryffin":
-        return GRYFFIN.from_dict(d)
     elif d["name"] == "DRO":
         return DRO.from_dict(d)
-=======
-
->>>>>>> 9eaefa97
     else:
         raise ValueError(f"""Strategy {d["name"]} not found.""")
