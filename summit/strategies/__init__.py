--- conflicted
+++ resolved
@@ -3,8 +3,7 @@
 from .tsemo import TSEMO2
 from .neldermead import NelderMead
 from .snobfit import SNOBFIT
-<<<<<<< HEAD
-
+from .sobo import SOBO
 
 def strategy_from_dict(d):
     if d["name"] == TSEMO2:
@@ -12,7 +11,4 @@
     elif d["name"] == SNOBFIT:
         return SNOBFIT.from_dict(d)
     elif d["name"] == NelderMead:
-        return NelderMead.from_dict(d)
-=======
-from .sobo import SOBO
->>>>>>> c9eb4d2e
+        return NelderMead.from_dict(d)