--- conflicted
+++ resolved
@@ -12,14 +12,6 @@
         return TSEMO2.from_dict(d)
     elif d["name"] == "SNOBFIT":
         return SNOBFIT.from_dict(d)
-<<<<<<< HEAD
-    elif d["name"] == NelderMead:
-        return NelderMead.from_dict(d)
-    elif d["name"] == SOBO:
-        return SOBO.from_dict(d)
-    elif d["name"] == GRYFFIN:
-        return GRYFFIN.from_dict(d)
-=======
     elif d["name"] == "NelderMead":
         return NelderMead.from_dict(d)
     elif d["name"] == "SOBO":
@@ -32,4 +24,3 @@
         return LHS.from_dict(d)
     else:
         raise ValueError(f"""Strategy {d["name"]} not found.""")
->>>>>>> 6c5a3115
