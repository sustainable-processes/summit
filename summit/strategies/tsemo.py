from .base import Strategy
from .random import LHS
from summit.domain import *
from summit.utils.multiobjective import pareto_efficient, hypervolume
from summit.utils.dataset import DataSet
from summit import get_summit_config_path

from pymoo.model.problem import Problem

import pathlib
import os
import numpy as np
import uuid
import logging


class TSEMO(Strategy):
    """Thompson-Sampling for Efficient Multiobjective Optimization (TSEMO)

    TSEMO is a multiobjective Bayesian optimisation strategy. It is designed
    to find optimal values in as few iterations as possible. This comes at the price
    of higher computational time.

    Parameters
    ----------

    domain : :class:`~summit.domain.Domain`
        The domain of the optimization
    transform : :class:`~summit.strategies.base.Transform`, optional
        A transform object. By default no transformation will be done
        on the input variables or objectives.
    kernel : :class:`~GPy.kern.Kern`, optional
        A GPy kernel class (not instantiated). Must be Exponential,
        Matern32, Matern52 or RBF. Default Exponential.
    n_spectral_points : int, optional
        Number of spectral points used in spectral sampling.
        Default is 1500. Note that the Matlab TSEMO version uses 4000
        which will improve accuracy but significantly slow down optimisation speed.
    n_retries : int, optional
        Number of retries to use for spectral sampling iF the singular value decomposition
        fails. Retrying chooses a new Monte Carlo sampling which usually fixes the problem.
        Defualt is 10.
    generations : int, optional
        Number of generations used in the internal optimisation with NSGAII.
        Default is 100.
    pop_size : int, optional
        Population size used in the internal optimisation with NSGAII.
        Default is 100.

    Examples
    --------

    >>> from summit.domain import *
    >>> from summit.strategies import TSEMO
    >>> from summit.utils.dataset import DataSet
    >>> domain = Domain()
    >>> domain += ContinuousVariable(name='temperature', description='reaction temperature in celsius', bounds=[50, 100])
    >>> domain += ContinuousVariable(name='flowrate_a', description='flow of reactant a in mL/min', bounds=[0.1, 0.5])
    >>> domain += ContinuousVariable(name='flowrate_b', description='flow of reactant b in mL/min', bounds=[0.1, 0.5])
    >>> columns = [v.name for v in domain.variables]
    >>> values = {("temperature", "DATA"): 60,("flowrate_a", "DATA"): 0.5,("flowrate_b", "DATA"): 0.5,("yield_", "DATA"): 50,("de", "DATA"): 90}
    >>> previous_results = DataSet([values], columns=columns)
    >>> strategy = TSEMO(domain)
    >>> result = strategy.suggest_experiments(5)

    Notes
    -----

    TSEMO trains a gaussian process (GP) to model each objective. Internally, we use
    `GPy <https://github.com/SheffieldML/GPy>`_ for GPs, and we accept any kernel in the Matérn family, including the
    exponential and squared exponential kernel. See [Rasmussen]_ for more information about GPs.

    A deterministic function is sampled from each of the trained GPs. We use spectral sampling available in `pyrff <https://github.com/michaelosthege/pyrff>`_.
    These sampled functions are optimised using NSGAII (via `pymoo <https://pymoo.org/>`_) to find a selection of potential conditions.
    Each of these conditions are evaluated using the hypervolume improvement (HVI) criterion, and the one(s) that offer the best
    HVI are suggested as the next experiments. More details about TSEMO can be found in the original paper [Bradford]_.

    References
    ----------

    .. [Rasmussen] C. E. Rasmussen et al.
       Gaussian Processes for Machine Learning, MIT Press, 2006.

    .. [Bradford] E. Bradford et al.
       "Efficient multiobjective optimization employing Gaussian processes, spectral sampling and a genetic algorithm."
       J. Glob. Optim., 2018, 71, 407–438.

    """

    def __init__(self, domain, transform=None, **kwargs):
        from GPy.kern import Exponential

        Strategy.__init__(self, domain, transform, **kwargs)

        # Input bounds
        lowers = []
        uppers = []
        self.columns = []
        for v in self.domain.input_variables:
            if type(v) == ContinuousVariable:
                lowers.append(v.bounds[0])
                uppers.append(v.bounds[1])
                self.columns.append(v.name)
            elif type(v) == CategoricalVariable and v.ds is not None:
                lowers += v.ds.min().to_list()
                uppers += v.ds.max().to_list()
                self.columns += [c[0] for c in v.ds.columns]
            elif type(v) == CategoricalVariable and v.ds is None:
                raise DomainError(
                    "TSEMO only supports categorical variables with descriptors."
                )
        self.inputs_min = DataSet([lowers], columns=self.columns)
        self.inputs_max = DataSet([uppers], columns=self.columns)
        self.kern_dim = len(self.columns)

        # Kernel
<<<<<<< HEAD
        from GPy.kern import Exponential

=======
>>>>>>> 061470eb
        self.kernel = kwargs.get("kernel", Exponential)

        # Spectral sampling settings
        self.n_spectral_points = kwargs.get("n_spectral_points", 1500)
        self.n_retries = kwargs.get("n_retries", 10)

        # NSGA-II tsemo_settings
        self.generations = kwargs.get("generations", 100)
        self.pop_size = kwargs.get("pop_size", 100)

        self.logger = kwargs.get("logger", logging.getLogger(__name__))
        self.reset()

    def suggest_experiments(self, num_experiments, prev_res: DataSet = None, **kwargs):
        """Suggest experiments using TSEMO

        Parameters
        ----------
        num_experiments : int
            The number of experiments (i.e., samples) to generate
        prev_res : :class:`~summit.utils.data.DataSet`, optional
            Dataset with data from previous experiments.
            If no data is passed, then latin hypercube sampling will
            be used to suggest an initial design.

        Returns
        -------
        next_experiments : :class:`~summit.utils.data.DataSet`
            A Dataset object with the suggested experiments
        """
        from GPy.models import GPRegression as gpr
        from GPy.priors import LogGaussian
        from GPy.kern import Exponential, Matern32, Matern52, RBF
        import pyrff
        from pymoo.algorithms.nsga2 import NSGA2
        from pymoo.optimize import minimize
        from pymoo.factory import get_termination

        # Suggest lhs initial design or append new experiments to previous experiments
        if prev_res is None:
            lhs = LHS(self.domain)
            self.iterations += 1
            k = num_experiments if num_experiments > 1 else 2
            return lhs.suggest_experiments(k, criterion="maximin")
        elif self.iterations == 1 and len(prev_res) == 1:
            lhs = LHS(self.domain)
            self.iterations += 1
            self.all_experiments = prev_res
            return lhs.suggest_experiments(num_experiments)
        elif prev_res is not None and self.all_experiments is None:
            self.all_experiments = prev_res
        elif prev_res is not None and self.all_experiments is not None:
            self.all_experiments = self.all_experiments.append(prev_res)

        # Get inputs (decision variables) and outputs (objectives)
        inputs, outputs = self.transform.transform_inputs_outputs(
            self.all_experiments, categorical_method="descriptors"
        )
        if inputs.shape[0] < self.domain.num_continuous_dimensions():
            self.logger.warning(
                f"The number of examples ({inputs.shape[0]}) is less the number of input dimensions ({self.domain.num_continuous_dimensions()}."
            )

        # Scale decision variables [0,1]
        inputs_scaled = (inputs - self.inputs_min.to_numpy()) / (
            self.inputs_max.to_numpy() - self.inputs_min.to_numpy()
        )

        # Standardize objectives
        self.output_mean = outputs.mean()
        std = outputs.std()
        std[std < 1e-5] = 1e-5
        self.output_std = std
        outputs_scaled = (
            outputs - self.output_mean.to_numpy()
        ) / self.output_std.to_numpy()

        # Set up models
        from GPy.models import GPRegression as gpr
        from GPy.priors import LogGaussian

        input_dim = self.kern_dim
        self.models = {
            v.name: gpr(
                inputs_scaled.to_numpy(),
                outputs_scaled[[v.name]].to_numpy(),
                kernel=self.kernel(input_dim=input_dim, ARD=True),
            )
            for v in self.domain.output_variables
        }

        output_dim = len(self.domain.output_variables)
        rmse_train = np.zeros(output_dim)
        rmse_train_spectral = np.zeros(output_dim)
        lengthscales = [None for _ in range(output_dim)]
        variances = [None for _ in range(output_dim)]
        noises = [None for _ in range(output_dim)]
        rffs = [None for _ in range(output_dim)]
        i = 0
        num_restarts = kwargs.get(
            "num_restarts", 100
        )  # This is a kwarg solely for debugging
        self.logger.debug(
            f"Fitting models (number of optimization restarts={num_restarts})\n"
        )
        for name, model in self.models.items():
            # Constrain hyperparameters
            model.kern.lengthscale.constrain_bounded(
                np.sqrt(1e-3), np.sqrt(1e3), warning=False
            )
<<<<<<< HEAD
            model.kern.lengthscale.set_prior(
                LogGaussian(0, 10), warning=False
            )
=======
            model.kern.lengthscale.set_prior(LogGaussian(0, 10), warning=False)
>>>>>>> 061470eb
            model.kern.variance.constrain_bounded(
                np.sqrt(1e-3), np.sqrt(1e3), warning=False
            )
            model.kern.variance.set_prior(LogGaussian(-6, 10), warning=False)
            model.Gaussian_noise.constrain_bounded(np.exp(-6), 1, warning=False)

            # Train model
            model.optimize_restarts(
                num_restarts=num_restarts, max_iters=10000, parallel=True, verbose=False
            )

            # self.logger.info model hyperparameters
            lengthscales[i] = model.kern.lengthscale.values
            variances[i] = model.kern.variance.values[0]
            noises[i] = model.Gaussian_noise.variance.values[0]
            self.logger.debug(f"Model {name} lengthscales: {lengthscales[i]}")
            self.logger.debug(f"Model {name} variance: {variances[i]}")
            self.logger.debug(f"Model {name} noise: {noises[i]}")

            # Model validation
            rmse_train[i] = rmse(
                model.predict(inputs_scaled.to_numpy())[0],
                outputs_scaled[[name]].to_numpy(),
                mean=self.output_mean[name].values[0],
                std=self.output_std[name].values[0],
            )
            self.logger.debug(f"RMSE train {name} = {rmse_train[i].round(2)}")

            # Spectral sampling
            import GPy.kern as kern
            self.logger.debug(
                f"Spectral sampling {name} with {self.n_spectral_points} spectral points."
            )
<<<<<<< HEAD
            if type(model.kern) == kern.Exponential:
                matern_nu = 1
            elif type(model.kern) == kern.Matern32:
                matern_nu = 3
            elif type(model.kern) == kern.Matern52:
                matern_nu = 5
            elif type(model.kern) == kern.RBF:
=======
            if type(model.kern) == Exponential:
                matern_nu = 1
            elif type(model.kern) == Matern32:
                matern_nu = 3
            elif type(model.kern) == Matern52:
                matern_nu = 5
            elif type(model.kern) == RBF:
>>>>>>> 061470eb
                matern_nu = np.inf
            else:
                raise TypeError(
                    "Spectral sample currently only works with Matern type kernels, including RBF."
                )

            for _ in range(self.n_retries):
                try:
                    rffs[i] = pyrff.sample_rff(
                        lengthscales=lengthscales[i],
                        scaling=np.sqrt(variances[i]),
                        noise=noises[i],
                        kernel_nu=matern_nu,
                        X=inputs_scaled.to_numpy(),
                        Y=outputs_scaled[[name]].to_numpy()[:, 0],
                        M=self.n_spectral_points,
                    )
                    break
                except np.linalg.LinAlgError as e:
                    self.logger.error(e)
                except ValueError as e:
                    self.logger.error(e)
            if rffs[i] is None:
                raise RuntimeError(
                    f"Spectral sampling failed after {self.n_retries} retries."
                )
            sample_f = lambda x: np.atleast_2d(rffs[i](x)).T

            rmse_train_spectral[i] = rmse(
                sample_f(inputs_scaled.to_numpy()),
                outputs_scaled[[name]].to_numpy(),
                mean=self.output_mean[name].values[0],
                std=self.output_std[name].values[0],
            )
            self.logger.debug(
                f"RMSE train spectral {name} = {rmse_train_spectral[i].round(2)}"
            )

            i += 1

        # Save spectral samples
        dp_results = get_summit_config_path() / "tsemo" / str(self.uuid_val)
        os.makedirs(dp_results, exist_ok=True)
        pyrff.save_rffs(rffs, pathlib.Path(dp_results, "models.h5"))

        # NSGAII internal optimisation
        self.logger.info("Optimizing models using NSGAII.")
        optimizer = NSGA2(pop_size=self.pop_size)
        problem = TSEMOInternalWrapper(
            pathlib.Path(dp_results, "models.h5"), self.domain, n_var=self.kern_dim
        )
        termination = get_termination("n_gen", self.generations)
        self.internal_res = minimize(
            problem, optimizer, termination, seed=1, verbose=False
        )
        X = DataSet(self.internal_res.X, columns=self.columns)
        y = DataSet(
            self.internal_res.F, columns=[v.name for v in self.domain.output_variables]
        )

        # Select points that give maximum hypervolume improvement
        if X.shape[0] != 0 and y.shape[0] != 0:
            self.hv_imp, indices = self._select_max_hvi(
                outputs_scaled, y, num_experiments
            )

            # Unscale data
            X = (
                X * (self.inputs_max.to_numpy() - self.inputs_min.to_numpy())
                + self.inputs_min.to_numpy()
            )
            y = y * self.output_std.to_numpy() + self.output_mean.to_numpy()

            # Join to get single dataset with inputs and outputs
            result = X.join(y)
            result = result.iloc[indices, :]

            # Do any necessary transformations back
            result[("strategy", "METADATA")] = "TSEMO"
            result = self.transform.un_transform(
                result, categorical_method="descriptors"
            )

            # Add model hyperparameters as metadata columns
            self.iterations += 1
            i = 0
            for name, model in self.models.items():
                result[(f"{name}_variance", "METADATA")] = variances[i]
                result[(f"{name}_noise", "METADATA")] = noises[i]
                for var, l in zip(self.domain.input_variables, lengthscales[i]):
                    result[(f"{name}_{var.name}_lengthscale", "METADATA")] = l
                result[("iterations", "METADATA")] = self.iterations
                i += 1
            return result
        else:
            self.logger.warning("No suggestions found.")
            self.iterations += 1
            return None

    def reset(self):
        """Reset TSEMO state"""
        self.all_experiments = None
        self.iterations = 0
        self.samples = []  # Samples drawn using NSGA-II
        self.sample_fs = [0 for i in range(len(self.domain.output_variables))]
        self.uuid_val = uuid.uuid4()

    def to_dict(self):
        ae = (
            self.all_experiments.to_dict() if self.all_experiments is not None else None
        )
        strategy_params = dict(
            all_experiments=ae,
            n_spectral_points=self.n_spectral_points,
            n_retries=self.n_retries,
            pop_size=self.pop_size,
            generation=self.generations,
        )
        return super().to_dict(**strategy_params)

    @classmethod
    def from_dict(cls, d):

        tsemo = super().from_dict(d)
        ae = d["strategy_params"]["all_experiments"]
        if ae is not None:
            tsemo.all_experiments = DataSet.from_dict(ae)
        return tsemo

    def _select_max_hvi(self, y, samples, num_evals=1):
        """Returns the point(s) that maximimize hypervolume improvement

        Parameters
        ----------
        samples: np.ndarray
             The samples on which hypervolume improvement is calculated
        num_evals: `int`
            The number of points to return (with top hypervolume improvement)

        Returns
        -------
        hv_imp, index
            Returns a tuple with lists of the best hypervolume improvement
            and the indices of the corresponding points in samples

        """
        samples_original = samples.copy()
        samples = samples.copy()
        y = y.copy()

        # Set up maximization and minimization
        for v in self.domain.variables:
            if v.is_objective and v.maximize:
                y[v.name] = -1 * y[v.name]
                samples[v.name] = -1 * samples[v.name]

        # samples, mean, std = samples.standardize(return_mean=True, return_std=True)
        samples = samples.data_to_numpy()
        Ynew = y.data_to_numpy()

        # Reference
        Yfront, _ = pareto_efficient(Ynew, maximize=False)
        r = np.max(Yfront, axis=0) + 0.01 * (
            np.max(Yfront, axis=0) - np.min(Yfront, axis=0)
        )

        indices = []
        n = samples.shape[1]
        mask = np.ones(samples.shape[0], dtype=bool)
        samples_indices = np.arange(0, samples.shape[0])

        for i in range(num_evals):
            masked_samples = samples[mask, :]
            Yfront, _ = pareto_efficient(Ynew, maximize=False)
            if len(Yfront) == 0:
                raise ValueError("Pareto front length too short")

            hv_improvement = []
            hvY = hypervolume(Yfront, r)
            # Determine hypervolume improvement by including
            # each point from samples (masking previously selected poonts)
            for sample in masked_samples:
                sample = sample.reshape(1, n)
                A = np.append(Ynew, sample, axis=0)
                Afront, _ = pareto_efficient(A, maximize=False)
                hv = hypervolume(Afront, r)
                hv_improvement.append(hv - hvY)

            hvY0 = hvY if i == 0 else hvY0
            hv_improvement = np.array(hv_improvement)
            masked_index = np.argmax(hv_improvement)

            # Housekeeping: find the max HvI point and mask out for next round
            original_index = samples_indices[mask][masked_index]
            new_point = samples[original_index, :].reshape(1, n)
            Ynew = np.append(Ynew, new_point, axis=0)
            mask[original_index] = False
            indices.append(original_index)

            # Append current estimate of the pareto front to sample_paretos
            samples_copy = samples_original.copy()
            samples_copy = samples_copy * self.output_std + self.output_mean
            samples_copy[("hvi", "DATA")] = hv_improvement
            self.samples.append(samples_copy)

        if len(hv_improvement) == 0:
            hv_imp = 0
        elif len(indices) == 0:
            indices = []
            hv_imp = 0
        else:
            # Total hypervolume improvement
            # Includes all points added to batch (hvY + last hv_improvement)
            # Subtracts hypervolume without any points added (hvY0)
            hv_imp = hv_improvement[masked_index] + hvY - hvY0
        return hv_imp, indices


def rmse(Y_pred, Y_true, mean, std):
    Y_pred = Y_pred * std + mean
    Y_true = Y_true * std + mean
    square_error = (Y_pred[:, 0] - Y_true[:, 0]) ** 2
    return np.sqrt(np.mean(square_error))


class TSEMOInternalWrapper(Problem):
    """Wrapper for NSGAII internal optimisation

    Parameters
    ----------
    fp : os.PathLike
        Path to a folder containing the rffs
    domain : :class:`~summit.domain.Domain`
        Domain used for optimisation.
    Notes
    -----
    It is assumed that the inputs are scaled between 0 and 1.

    """

    def __init__(self, fp: os.PathLike, domain, n_var=None):
        import pyrff

        self.rffs = pyrff.load_rffs(fp)
        self.domain = domain
        # Number of decision variables
        if n_var is None:
            n_var = domain.num_continuous_dimensions()

        # Number of objectives
        n_obj = len(domain.output_variables)
        # Number of constraints
        n_constr = len(domain.constraints)

        super().__init__(n_var=n_var, n_obj=n_obj, n_constr=n_constr, xl=0, xu=1)

    def _evaluate(self, X, out, *args, **kwargs):
        # input_columns = [v.name for v in self.domain.input_variables]
        # X = DataSet(np.atleast_2d(X), columns=input_columns)
        F = np.zeros([X.shape[0], self.n_obj])
        for i in range(self.n_obj):
            F[:, i] = self.rffs[i](X)

        # Negate objectives that are need to be maximized
        for i, v in enumerate(self.domain.output_variables):
            if v.maximize:
                F[:, i] *= -1
        out["F"] = F

        # Add constraints if necessary
        if self.domain.constraints:
            constraint_res = [
                X.eval(c.lhs, resolvers=[X]) for c in self.domain.constraints
            ]
            out["G"] = [c.tolist()[0] for c in constraint_res]<|MERGE_RESOLUTION|>--- conflicted
+++ resolved
@@ -114,11 +114,6 @@
         self.kern_dim = len(self.columns)
 
         # Kernel
-<<<<<<< HEAD
-        from GPy.kern import Exponential
-
-=======
->>>>>>> 061470eb
         self.kernel = kwargs.get("kernel", Exponential)
 
         # Spectral sampling settings
@@ -229,13 +224,7 @@
             model.kern.lengthscale.constrain_bounded(
                 np.sqrt(1e-3), np.sqrt(1e3), warning=False
             )
-<<<<<<< HEAD
-            model.kern.lengthscale.set_prior(
-                LogGaussian(0, 10), warning=False
-            )
-=======
             model.kern.lengthscale.set_prior(LogGaussian(0, 10), warning=False)
->>>>>>> 061470eb
             model.kern.variance.constrain_bounded(
                 np.sqrt(1e-3), np.sqrt(1e3), warning=False
             )
@@ -269,15 +258,6 @@
             self.logger.debug(
                 f"Spectral sampling {name} with {self.n_spectral_points} spectral points."
             )
-<<<<<<< HEAD
-            if type(model.kern) == kern.Exponential:
-                matern_nu = 1
-            elif type(model.kern) == kern.Matern32:
-                matern_nu = 3
-            elif type(model.kern) == kern.Matern52:
-                matern_nu = 5
-            elif type(model.kern) == kern.RBF:
-=======
             if type(model.kern) == Exponential:
                 matern_nu = 1
             elif type(model.kern) == Matern32:
@@ -285,7 +265,6 @@
             elif type(model.kern) == Matern52:
                 matern_nu = 5
             elif type(model.kern) == RBF:
->>>>>>> 061470eb
                 matern_nu = np.inf
             else:
                 raise TypeError(
