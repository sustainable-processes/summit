from .base import Strategy, Transform
from .random import LHS
from summit.domain import Domain, DomainError
from summit.utils.multiobjective import pareto_efficient, hypervolume
<<<<<<< HEAD
from summit.utils.models import ModelGroup, GPyModel
from summit.utils.dataset import DataSet
from summit import get_summit_config_path

=======
from summit.utils.dataset import DataSet
>>>>>>> db72c83a
from GPy.models import GPRegression as gpr
import GPy
import pyrff

from pymoo.model.problem import Problem
from pymoo.algorithms.nsga2 import NSGA2
from pymoo.factory import get_sampling, get_crossover, get_mutation
from pymoo.optimize import minimize
from pymoo.factory import get_termination

import pathlib
import os
import numpy as np
import uuid
from abc import ABC, abstractmethod
import logging
<<<<<<< HEAD
import warnings
=======
>>>>>>> db72c83a


class TSEMO(Strategy):
    """ Thompson-Sampling for Efficient Multiobjective Optimization (TSEMO)
    
    Parameters
    ---------- 
    domain : :class:~summit.domain.Domain
        The domain of the optimization
    transform : :class:~summit.strategies.base.Transform, optional
        A transform object. By default
        no transformation will be done the input variables or
        objectives.
    kernel : :class:~GPy.kern.Kern, optional
        A GPy kernel class (not instantiated). Must be Exponential,
        Matern32, Matern52 or RBF. Default Exponential.
<<<<<<< HEAD
    n_spectral_points : int, optional
        Number of spectral points used in spectral sampling.
        Default is 1500. Note that the TSEMO version uses 4000
        which will improve accuracy but significantly slow down optimisation speed.
    n_retries : int, optional
        Number of retries to use for spectral sampling in the singular value decomposition
        fails. Retrying chooses a new Monte Carlo sampling which usually fixes the problem.
        Defualt is 10.
    generations : int, optional
        Number of generations used in the internal optimisation with NSGAII.
        Default is 100.
    pop_size : int, optional
        Population size used in the internal optimisation with NSGAII.
        Default is 100.
=======
>>>>>>> db72c83a

    Examples
    --------
    >>> from summit.domain import Domain, ContinuousVariable
    >>> from summit.strategies import TSEMO
    >>> from summit.utils.dataset import DataSet
    >>> import numpy as np
    >>> domain = Domain()
    >>> domain += ContinuousVariable(name='temperature', description='reaction temperature in celsius', bounds=[50, 100])
    >>> domain += ContinuousVariable(name='flowrate_a', description='flow of reactant a in mL/min', bounds=[0.1, 0.5])
    >>> domain += ContinuousVariable(name='flowrate_b', description='flow of reactant b in mL/min', bounds=[0.1, 0.5])
    >>> strategy = TSEMO(domain)
    >>> result = strategy.suggest_experiments(5)
 
    """

    def __init__(self, domain, transform=None, **kwargs):
        Strategy.__init__(self, domain, transform)
        
        # Bounds
        self.inputs_min = DataSet([[v.bounds[0] for v in self.domain.input_variables]],
                                  columns=[v.name for v in self.domain.input_variables])
        self.inputs_max = DataSet([[v.bounds[1] for v in self.domain.input_variables]],
                                  columns=[v.name for v in self.domain.input_variables])

        # Kernel
        self.kernel = kwargs.get("kernel", GPy.kern.Exponential)
        self.logger = kwargs.get("logger", logging.getLogger(__name__))

<<<<<<< HEAD
        # Spectral sampling settings
        self.n_spectral_points = kwargs.get('n_spectral_points', 1500)
        self.n_retries = kwargs.get('n_retries',10)

        # NSGA-II tsemo_settings
        self.generations = kwargs.get("generations", 100)
        self.pop_size = kwargs.get("pop_size", 100)
=======
>>>>>>> db72c83a
        self.reset()

    def suggest_experiments(self, num_experiments, prev_res: DataSet = None, **kwargs):
        """ Suggest experiments using TSEMO
        
        Parameters
        ----------  
        num_experiments : int
            The number of experiments (i.e., samples) to generate
        prev_res : summit.utils.data.DataSet, optional
            Dataset with data from previous experiments.
            If no data is passed, then latin hypercube sampling will
            be used to suggest an initial design. 
<<<<<<< HEAD
=======
        n_spectral_points : int, optional
            Number of spectral points used in spectral sampling.
            Default is 1500.
        generations : int, optional
            Number of generations used in the internal optimisation with NSGAII.
            Default is 100.
        pop_size : int, optional
            Population size used in the internal optimisation with NSGAII.
            Default is 100.
>>>>>>> db72c83a
        Returns
        -------
        ds
            A `Dataset` object with the random design
        """
        # Suggest lhs initial design or append new experiments to previous experiments
        if prev_res is None :
            lhs = LHS(self.domain)
            self.iterations +=1
            k = num_experiments if num_experiments > 1 else 2
            return lhs.suggest_experiments(k, criterion='maximin')
        elif (self.iterations == 1 and len(prev_res)==1):
            lhs = LHS(self.domain)
            self.iterations +=1
            self.all_experiments = prev_res
            return lhs.suggest_experiments(num_experiments)
        elif prev_res is not None and self.all_experiments is None:
            self.all_experiments = prev_res
        elif prev_res is not None and self.all_experiments is not None:
            self.all_experiments = self.all_experiments.append(prev_res)
<<<<<<< HEAD
        
        # Get inputs (decision variables) and outputs (objectives)
        inputs, outputs = self.transform.transform_inputs_outputs(self.all_experiments)
        if inputs.shape[0] < self.domain.num_continuous_dimensions():
            self.logger.warning(
                f"The number of examples ({inputs.shape[0]}) is less the number of input dimensions ({self.domain.num_continuous_dimensions()}."
=======

        # Get inputs (decision variables) and outputs (objectives)
        inputs, outputs = self.transform.transform_inputs_outputs(self.all_experiments)
        if inputs.shape[0] < self.domain.num_continuous_dimensions():
            raise ValueError(
                f"The number of examples ({inputs.shape[0]}) is less the number of input dimensions ({self.domain.num_continuous_dimensions()}. Add more examples, for example, using a LHS."
>>>>>>> db72c83a
            )

        # Scale decision variables [0,1]
        inputs_scaled = (inputs-self.inputs_min.to_numpy())/(self.inputs_max.to_numpy()-self.inputs_min.to_numpy())

        # Standardize objectives
        self.output_mean = outputs.mean()
<<<<<<< HEAD
        std = outputs.std()
        std[std<1e-5] = 1e-5
        self.output_std = std
        outputs_scaled = (outputs-self.output_mean.to_numpy())/self.output_std.to_numpy()
=======
        self.output_std = outputs.std()
        outputs_scaled = (outputs-self.output_mean)/self.output_std
>>>>>>> db72c83a

        # Set up models
        input_dim = self.domain.num_continuous_dimensions()
        self.models = {v.name: gpr(inputs_scaled.to_numpy(), 
                                   outputs_scaled[[v.name]].to_numpy(),
                                   kernel=self.kernel(input_dim=input_dim, ARD=True)
                              )
                       for v in self.domain.output_variables}
        
<<<<<<< HEAD
        output_dim = len(self.domain.output_variables)
        rmse_train = np.zeros(output_dim)
        rmse_train_spectral = np.zeros(output_dim)
        lengthscales = [None for _ in range(output_dim)]
        variances = [None for _ in range(output_dim)]
        noises = [None for _ in range(output_dim)]
        rffs = [None for  _ in range(output_dim)]
        i = 0
        num_restarts=kwargs.get("num_restarts", 100) # This is a kwarg solely for debugging
        self.logger.debug(f"Fitting models (number of optimization restarts={num_restarts})\n")
=======
        rmse_train = np.zeros(2)
        rmse_train_spectral = np.zeros(2)
        rffs = [None for  _ in range(len(self.domain.output_variables))]
        i = 0
        num_restarts=kwargs.get("num_restarts", 100)
        print(f"Fitting models (number of optimization restarts={num_restarts})\n")
>>>>>>> db72c83a
        for name, model in self.models.items():
            # Constrain hyperparameters
            model.kern.lengthscale.constrain_bounded(np.sqrt(1e-3), np.sqrt(1e3),warning=False)
            model.kern.lengthscale.set_prior(GPy.priors.LogGaussian(0, 10), warning=False)
            model.kern.variance.constrain_bounded(np.sqrt(1e-3), np.sqrt(1e3), warning=False)
            model.kern.variance.set_prior(GPy.priors.LogGaussian(-6, 10), warning=False)
            model.Gaussian_noise.constrain_bounded(np.exp(-6), 1, warning=False)
            
            # Train model
            model.optimize_restarts( 
                num_restarts=num_restarts,
<<<<<<< HEAD
                max_iters=10000,
                parallel=True,
                verbose=False)
            
            # self.logger.info model hyperparameters
            lengthscales[i]=model.kern.lengthscale.values
            variances[i]=model.kern.variance.values[0]
            noises[i]=model.Gaussian_noise.variance.values[0]
            self.logger.debug(f"Model {name} lengthscales: {lengthscales[i]}")
            self.logger.debug(f"Model {name} variance: {variances[i]}")
            self.logger.debug(f"Model {name} noise: {noises[i]}")
=======
                max_iters=kwargs.get("max_iters", 10000),
                parallel=kwargs.get("parallel", True),
                verbose=False)
            
            # Print model hyperparameters
            lengthscale=model.kern.lengthscale.values
            variance=model.kern.variance.values[0]
            noise=model.Gaussian_noise.variance.values[0]
            print(f"Model {name} lengthscales:", lengthscale)
            print(f"Model {name} variance:", variance)
            print(f"Model {name} noise:", noise)
>>>>>>> db72c83a

            # Model validation
            rmse_train[i] = rmse(model.predict(inputs_scaled.to_numpy())[0], 
                                 outputs_scaled[[name]].to_numpy(),
                                 mean=self.output_mean[name].values[0], std=self.output_std[name].values[0])
<<<<<<< HEAD
            self.logger.debug(f"RMSE train {name} = {rmse_train[i].round(2)}")
        
            # Spectral sampling
            self.logger.debug(f"Spectral sampling {name} with {self.n_spectral_points} spectral points.")
=======
            print(f"RMSE train {name} = {rmse_train[i].round(2)}")
        
            # Spectral sampling
>>>>>>> db72c83a
            if type(model.kern) == GPy.kern.Exponential:
                matern_nu = 1
            elif type(model.kern) == GPy.kern.Matern32:
                matern_nu = 3
            elif type(model.kern) == GPy.kern.Matern52:
                matern_nu = 5
            elif type(model.kern) == GPy.kern.RBF:
                matern_nu = np.inf
            else:
                raise TypeError("Spectral sample currently only works with Matern type kernels, including RBF.")
            
<<<<<<< HEAD
            
            for _ in range(self.n_retries):
                try:
                    rffs[i] = pyrff.sample_rff(
                        lengthscales=lengthscales[i],
                        scaling=np.sqrt(variances[i]),
                        noise=noises[i],
                        kernel_nu=matern_nu,
                        X=inputs_scaled.to_numpy(),
                        Y=outputs_scaled[[name]].to_numpy()[:,0],
                        M=self.n_spectral_points
=======
            n_spectral_points = kwargs.get('n_spectral_points', 1500)
            n_retries = kwargs.get('n_retries',10)
            print(f"Spectral sampling {name} with {n_spectral_points} spectral points.")
            for _ in range(n_retries):
                try:
                    rffs[i] = pyrff.sample_rff(
                        lengthscales=lengthscale,
                        scaling=np.sqrt(variance),
                        noise=noise,
                        kernel_nu=matern_nu,
                        X=inputs_scaled.to_numpy(),
                        Y=outputs_scaled[[name]].to_numpy()[:,0],
                        M=n_spectral_points
>>>>>>> db72c83a
                )
                    break
                except np.linalg.LinAlgError as e:
                    self.logger.error(e)
                except ValueError as e:
                    self.logger.error(e)
            if rffs[i] is None:
<<<<<<< HEAD
                raise RuntimeError(f"Spectral sampling failed after {self.n_retries} retries.")
=======
                raise RuntimeError(f"Spectral sampling failed after {n_retries} retries.")

>>>>>>> db72c83a
            sample_f = lambda x: np.atleast_2d(rffs[i](x)).T

            rmse_train_spectral[i] = rmse(sample_f(inputs_scaled.to_numpy()), 
                                          outputs_scaled[[name]].to_numpy(),
                                          mean=self.output_mean[name].values[0], 
                                          std=self.output_std[name].values[0])
<<<<<<< HEAD
            self.logger.debug(f"RMSE train spectral {name} = {rmse_train_spectral[i].round(2)}")
            
            i+=1
            
        # Save spectral samples
        dp_results = get_summit_config_path() / 'tsemo' / str(self.uuid_val)
        os.makedirs(dp_results, exist_ok=True)
        pyrff.save_rffs(rffs, pathlib.Path(dp_results, 'models.h5'))

        # NSGAII internal optimisation
        self.logger.info("Optimizing models using NSGAII.")
        optimizer = NSGA2(pop_size=self.pop_size)
        problem = TSEMOInternalWrapper(pathlib.Path(dp_results, 'models.h5'),
                                       self.domain)
        termination = get_termination("n_gen", self.generations)
=======
            print(f"RMSE train spectral {name} = {rmse_train_spectral[i].round(2)}")
            
            i+=1
            print('\n')
            
        # Save spectral samples
        dp_results = pathlib.Path('.TSEMO_DATA')
        dp_results.mkdir(exist_ok=True)
        pyrff.save_rffs(rffs, pathlib.Path(dp_results, 'models.h5'))

        # NSGAII internal optimisation
        generations = kwargs.get("generations", 100)
        pop_size = kwargs.get("pop_size", 100)
        self.logger.info("Optimizing models using NSGAII.")
        optimizer = NSGA2(pop_size=pop_size)
        problem = TSEMOInternalWrapper(pathlib.Path(dp_results, 'models.h5'),
                                       self.domain)
        termination = get_termination("n_gen", generations)
>>>>>>> db72c83a
        self.internal_res = minimize(
            problem, optimizer, termination, seed=1, verbose=False
        )
        X = DataSet(self.internal_res.X, columns=[v.name for v in self.domain.input_variables])
        y = DataSet(self.internal_res.F, columns=[v.name for v in self.domain.output_variables])

<<<<<<< HEAD
        # Select points that give maximum hypervolume improvement
        if X.shape[0] != 0 and y.shape[0] != 0:
=======
        if X.shape[0] != 0 and y.shape[0] != 0:
            # Select points that give maximum hypervolume improvement
>>>>>>> db72c83a
            self.hv_imp, indices = self.select_max_hvi(
                outputs_scaled, y, num_experiments
            )

            # Unscale data
            X = X * (self.inputs_max.to_numpy() - self.inputs_min.to_numpy()) + self.inputs_min.to_numpy()
            y = y * self.output_std.to_numpy() + self.output_mean.to_numpy()


            # Join to get single dataset with inputs and outputs
            result = X.join(y)
            result = result.iloc[indices, :]

            # Do any necessary transformations back
            result = self.transform.un_transform(result)

            # State the strategy used
            result[("strategy", "METADATA")] = "TSEMO"

            # Add model hyperparameters as metadata columns
            self.iterations += 1
<<<<<<< HEAD
            i=0
            for name, model in self.models.items():
                result[(f"{name}_variance", "METADATA")] = variances[i]
                result[(f"{name}_noise", "METADATA")] = noises[i]
                for var, l in zip(self.domain.input_variables, lengthscales[i]):
                    result[(f"{name}_{var.name}_lengthscale", "METADATA")] = l
                result[("iterations", "METADATA")] = self.iterations
                i+=1
            return result
        else:
            self.logger.warning("No suggestions found.")
=======
            # for name, model in self.models.models.items():
            #     lengthscales, var, noise = model.hyperparameters
            #     result[(f"{name}_variance", "METADATA")] = var
            #     result[(f"{name}_noise", "METADATA")] = noise
            #     for var, l in zip(self.domain.input_variables, lengthscales):
            #         result[(f"{name}_{var.name}_lengthscale", "METADATA")] = l
            #     result[("iterations", "METADATA")] = self.iterations
            return result
        else:
>>>>>>> db72c83a
            self.iterations += 1
            return None

    def reset(self):
        """Reset TSEMO state"""
        self.all_experiments = None
        self.iterations = 0
        self.samples = [] # Samples drawn using NSGA-II
        self.sample_fs = [0 for i in range(len(self.domain.output_variables))]
<<<<<<< HEAD
        self.uuid_val = uuid.uuid4()
=======
>>>>>>> db72c83a

    def to_dict(self):
        ae = (
            self.all_experiments.to_dict() if self.all_experiments is not None else None
        )
        strategy_params = dict(
            all_experiments=ae,
            n_spectral_points=self.n_spectral_points,
            n_retries=self.n_retries,
            pop_size=self.pop_size,
            generation=self.generations,
        )
        return super().to_dict(**strategy_params)

    @classmethod
    def from_dict(cls, d):
        tsemo = super().from_dict(d)
        ae = d["strategy_params"]["all_experiments"]
        if ae is not None:
            tsemo.all_experiments = DataSet.from_dict(ae)
        return tsemo

    def select_max_hvi(self, y, samples, num_evals=1):
        """  Returns the point(s) that maximimize hypervolume improvement 
        
        Parameters
        ---------- 
        samples: np.ndarray
             The samples on which hypervolume improvement is calculated
        num_evals: `int`
            The number of points to return (with top hypervolume improvement)
        
        Returns
        -------
        hv_imp, index
            Returns a tuple with lists of the best hypervolume improvement
            and the indices of the corresponding points in samples       
        
        """
        samples_original = samples.copy()
        samples = samples.copy()
        y = y.copy()

        # Set up maximization and minimization
        for v in self.domain.variables:
            if v.is_objective and v.maximize:
                y[v.name] = -1 * y[v.name]
                samples[v.name] = -1 * samples[v.name]

        # samples, mean, std = samples.standardize(return_mean=True, return_std=True)
        samples = samples.data_to_numpy()
        Ynew = y.data_to_numpy()

        # Reference
        Yfront, _ = pareto_efficient(Ynew, maximize=False)
        r = np.max(Yfront, axis=0) + 0.01 * (
            np.max(Yfront, axis=0) - np.min(Yfront, axis=0)
        )

        indices = []
        n = samples.shape[1]
        mask = np.ones(samples.shape[0], dtype=bool)
        samples_indices = np.arange(0, samples.shape[0])

        for i in range(num_evals):
            masked_samples = samples[mask, :]
            Yfront, _ = pareto_efficient(Ynew, maximize=False)
            if len(Yfront) == 0:
                raise ValueError("Pareto front length too short")

            hv_improvement = []
            hvY = hypervolume(Yfront, r)
            # Determine hypervolume improvement by including
            # each point from samples (masking previously selected poonts)
            for sample in masked_samples:
                sample = sample.reshape(1, n)
                A = np.append(Ynew, sample, axis=0)
                Afront, _ = pareto_efficient(A, maximize=False)
                hv = hypervolume(Afront, r)
                hv_improvement.append(hv - hvY)

            hvY0 = hvY if i == 0 else hvY0
            hv_improvement = np.array(hv_improvement)
            masked_index = np.argmax(hv_improvement)

            # Housekeeping: find the max HvI point and mask out for next round
            original_index = samples_indices[mask][masked_index]
            new_point = samples[original_index, :].reshape(1, n)
            Ynew = np.append(Ynew, new_point, axis=0)
            mask[original_index] = False
            indices.append(original_index)

            # Append current estimate of the pareto front to sample_paretos
            samples_copy = samples_original.copy()
            samples_copy = samples_copy*self.output_std+self.output_mean
            samples_copy[('hvi', 'DATA')] = hv_improvement
            self.samples.append(samples_copy)

        if len(hv_improvement) == 0:
            hv_imp = 0
        elif len(indices) == 0:
            indices = []
            hv_imp = 0
        else:
            # Total hypervolume improvement
            # Includes all points added to batch (hvY + last hv_improvement)
            # Subtracts hypervolume without any points added (hvY0)
            hv_imp = hv_improvement[masked_index] + hvY - hvY0
        return hv_imp, indices

def rmse(Y_pred, Y_true, mean, std):
    Y_pred = Y_pred*std+mean
    Y_true = Y_true*std+mean
    square_error = (Y_pred[:,0]-Y_true[:,0])**2
    return np.sqrt(np.mean(square_error))

class TSEMOInternalWrapper(Problem):
    """ Wrapper for NSGAII internal optimisation 
    
    Parameters
    ---------- 
    fp : os.PathLike
        Path to a folder containing the rffs
    domain : :class:`~summit.domain.Domain`
        Domain used for optimisation.
    Notes
    -----
    It is assumed that the inputs are scaled between 0 and 1.
    
    """
    def __init__(self, fp:os.PathLike, domain):
        self.rffs =  pyrff.load_rffs(fp)
        self.domain = domain
        # Number of decision variables
        n_var = domain.num_continuous_dimensions()
        # Number of objectives
        n_obj = len(domain.output_variables)
        # Number of constraints
        n_constr = len(domain.constraints)

        super().__init__(n_var=n_var, n_obj=n_obj, n_constr=n_constr, xl=0, xu=1)

    def _evaluate(self, X, out, *args, **kwargs):
        # input_columns = [v.name for v in self.domain.input_variables]
        # X = DataSet(np.atleast_2d(X), columns=input_columns)
        F = np.zeros([X.shape[0], self.n_obj])
        for i in range(self.n_obj):
            F[:,i] = self.rffs[i](X)
        
        # Negate objectives that are need to be maximized
        for i, v in enumerate(self.domain.output_variables):
            if v.maximize:
                F[:,i] *= -1
        out["F"] = F

        # Add constraints if necessary
        if self.domain.constraints:
            constraint_res = [
                X.eval(c.lhs, resolvers=[X]) for c in self.domain.constraints
            ]
            out["G"] = [c.tolist()[0] for c in constraint_res]<|MERGE_RESOLUTION|>--- conflicted
+++ resolved
@@ -2,14 +2,9 @@
 from .random import LHS
 from summit.domain import Domain, DomainError
 from summit.utils.multiobjective import pareto_efficient, hypervolume
-<<<<<<< HEAD
-from summit.utils.models import ModelGroup, GPyModel
 from summit.utils.dataset import DataSet
 from summit import get_summit_config_path
 
-=======
-from summit.utils.dataset import DataSet
->>>>>>> db72c83a
 from GPy.models import GPRegression as gpr
 import GPy
 import pyrff
@@ -26,10 +21,7 @@
 import uuid
 from abc import ABC, abstractmethod
 import logging
-<<<<<<< HEAD
 import warnings
-=======
->>>>>>> db72c83a
 
 
 class TSEMO(Strategy):
@@ -46,7 +38,6 @@
     kernel : :class:~GPy.kern.Kern, optional
         A GPy kernel class (not instantiated). Must be Exponential,
         Matern32, Matern52 or RBF. Default Exponential.
-<<<<<<< HEAD
     n_spectral_points : int, optional
         Number of spectral points used in spectral sampling.
         Default is 1500. Note that the TSEMO version uses 4000
@@ -61,8 +52,6 @@
     pop_size : int, optional
         Population size used in the internal optimisation with NSGAII.
         Default is 100.
-=======
->>>>>>> db72c83a
 
     Examples
     --------
@@ -92,7 +81,6 @@
         self.kernel = kwargs.get("kernel", GPy.kern.Exponential)
         self.logger = kwargs.get("logger", logging.getLogger(__name__))
 
-<<<<<<< HEAD
         # Spectral sampling settings
         self.n_spectral_points = kwargs.get('n_spectral_points', 1500)
         self.n_retries = kwargs.get('n_retries',10)
@@ -100,8 +88,6 @@
         # NSGA-II tsemo_settings
         self.generations = kwargs.get("generations", 100)
         self.pop_size = kwargs.get("pop_size", 100)
-=======
->>>>>>> db72c83a
         self.reset()
 
     def suggest_experiments(self, num_experiments, prev_res: DataSet = None, **kwargs):
@@ -115,18 +101,6 @@
             Dataset with data from previous experiments.
             If no data is passed, then latin hypercube sampling will
             be used to suggest an initial design. 
-<<<<<<< HEAD
-=======
-        n_spectral_points : int, optional
-            Number of spectral points used in spectral sampling.
-            Default is 1500.
-        generations : int, optional
-            Number of generations used in the internal optimisation with NSGAII.
-            Default is 100.
-        pop_size : int, optional
-            Population size used in the internal optimisation with NSGAII.
-            Default is 100.
->>>>>>> db72c83a
         Returns
         -------
         ds
@@ -147,21 +121,12 @@
             self.all_experiments = prev_res
         elif prev_res is not None and self.all_experiments is not None:
             self.all_experiments = self.all_experiments.append(prev_res)
-<<<<<<< HEAD
         
         # Get inputs (decision variables) and outputs (objectives)
         inputs, outputs = self.transform.transform_inputs_outputs(self.all_experiments)
         if inputs.shape[0] < self.domain.num_continuous_dimensions():
             self.logger.warning(
                 f"The number of examples ({inputs.shape[0]}) is less the number of input dimensions ({self.domain.num_continuous_dimensions()}."
-=======
-
-        # Get inputs (decision variables) and outputs (objectives)
-        inputs, outputs = self.transform.transform_inputs_outputs(self.all_experiments)
-        if inputs.shape[0] < self.domain.num_continuous_dimensions():
-            raise ValueError(
-                f"The number of examples ({inputs.shape[0]}) is less the number of input dimensions ({self.domain.num_continuous_dimensions()}. Add more examples, for example, using a LHS."
->>>>>>> db72c83a
             )
 
         # Scale decision variables [0,1]
@@ -169,15 +134,10 @@
 
         # Standardize objectives
         self.output_mean = outputs.mean()
-<<<<<<< HEAD
         std = outputs.std()
         std[std<1e-5] = 1e-5
         self.output_std = std
         outputs_scaled = (outputs-self.output_mean.to_numpy())/self.output_std.to_numpy()
-=======
-        self.output_std = outputs.std()
-        outputs_scaled = (outputs-self.output_mean)/self.output_std
->>>>>>> db72c83a
 
         # Set up models
         input_dim = self.domain.num_continuous_dimensions()
@@ -187,7 +147,6 @@
                               )
                        for v in self.domain.output_variables}
         
-<<<<<<< HEAD
         output_dim = len(self.domain.output_variables)
         rmse_train = np.zeros(output_dim)
         rmse_train_spectral = np.zeros(output_dim)
@@ -198,14 +157,6 @@
         i = 0
         num_restarts=kwargs.get("num_restarts", 100) # This is a kwarg solely for debugging
         self.logger.debug(f"Fitting models (number of optimization restarts={num_restarts})\n")
-=======
-        rmse_train = np.zeros(2)
-        rmse_train_spectral = np.zeros(2)
-        rffs = [None for  _ in range(len(self.domain.output_variables))]
-        i = 0
-        num_restarts=kwargs.get("num_restarts", 100)
-        print(f"Fitting models (number of optimization restarts={num_restarts})\n")
->>>>>>> db72c83a
         for name, model in self.models.items():
             # Constrain hyperparameters
             model.kern.lengthscale.constrain_bounded(np.sqrt(1e-3), np.sqrt(1e3),warning=False)
@@ -217,7 +168,6 @@
             # Train model
             model.optimize_restarts( 
                 num_restarts=num_restarts,
-<<<<<<< HEAD
                 max_iters=10000,
                 parallel=True,
                 verbose=False)
@@ -229,34 +179,15 @@
             self.logger.debug(f"Model {name} lengthscales: {lengthscales[i]}")
             self.logger.debug(f"Model {name} variance: {variances[i]}")
             self.logger.debug(f"Model {name} noise: {noises[i]}")
-=======
-                max_iters=kwargs.get("max_iters", 10000),
-                parallel=kwargs.get("parallel", True),
-                verbose=False)
-            
-            # Print model hyperparameters
-            lengthscale=model.kern.lengthscale.values
-            variance=model.kern.variance.values[0]
-            noise=model.Gaussian_noise.variance.values[0]
-            print(f"Model {name} lengthscales:", lengthscale)
-            print(f"Model {name} variance:", variance)
-            print(f"Model {name} noise:", noise)
->>>>>>> db72c83a
 
             # Model validation
             rmse_train[i] = rmse(model.predict(inputs_scaled.to_numpy())[0], 
                                  outputs_scaled[[name]].to_numpy(),
                                  mean=self.output_mean[name].values[0], std=self.output_std[name].values[0])
-<<<<<<< HEAD
             self.logger.debug(f"RMSE train {name} = {rmse_train[i].round(2)}")
         
             # Spectral sampling
             self.logger.debug(f"Spectral sampling {name} with {self.n_spectral_points} spectral points.")
-=======
-            print(f"RMSE train {name} = {rmse_train[i].round(2)}")
-        
-            # Spectral sampling
->>>>>>> db72c83a
             if type(model.kern) == GPy.kern.Exponential:
                 matern_nu = 1
             elif type(model.kern) == GPy.kern.Matern32:
@@ -268,7 +199,6 @@
             else:
                 raise TypeError("Spectral sample currently only works with Matern type kernels, including RBF.")
             
-<<<<<<< HEAD
             
             for _ in range(self.n_retries):
                 try:
@@ -280,21 +210,6 @@
                         X=inputs_scaled.to_numpy(),
                         Y=outputs_scaled[[name]].to_numpy()[:,0],
                         M=self.n_spectral_points
-=======
-            n_spectral_points = kwargs.get('n_spectral_points', 1500)
-            n_retries = kwargs.get('n_retries',10)
-            print(f"Spectral sampling {name} with {n_spectral_points} spectral points.")
-            for _ in range(n_retries):
-                try:
-                    rffs[i] = pyrff.sample_rff(
-                        lengthscales=lengthscale,
-                        scaling=np.sqrt(variance),
-                        noise=noise,
-                        kernel_nu=matern_nu,
-                        X=inputs_scaled.to_numpy(),
-                        Y=outputs_scaled[[name]].to_numpy()[:,0],
-                        M=n_spectral_points
->>>>>>> db72c83a
                 )
                     break
                 except np.linalg.LinAlgError as e:
@@ -302,19 +217,13 @@
                 except ValueError as e:
                     self.logger.error(e)
             if rffs[i] is None:
-<<<<<<< HEAD
                 raise RuntimeError(f"Spectral sampling failed after {self.n_retries} retries.")
-=======
-                raise RuntimeError(f"Spectral sampling failed after {n_retries} retries.")
-
->>>>>>> db72c83a
             sample_f = lambda x: np.atleast_2d(rffs[i](x)).T
 
             rmse_train_spectral[i] = rmse(sample_f(inputs_scaled.to_numpy()), 
                                           outputs_scaled[[name]].to_numpy(),
                                           mean=self.output_mean[name].values[0], 
                                           std=self.output_std[name].values[0])
-<<<<<<< HEAD
             self.logger.debug(f"RMSE train spectral {name} = {rmse_train_spectral[i].round(2)}")
             
             i+=1
@@ -330,39 +239,14 @@
         problem = TSEMOInternalWrapper(pathlib.Path(dp_results, 'models.h5'),
                                        self.domain)
         termination = get_termination("n_gen", self.generations)
-=======
-            print(f"RMSE train spectral {name} = {rmse_train_spectral[i].round(2)}")
-            
-            i+=1
-            print('\n')
-            
-        # Save spectral samples
-        dp_results = pathlib.Path('.TSEMO_DATA')
-        dp_results.mkdir(exist_ok=True)
-        pyrff.save_rffs(rffs, pathlib.Path(dp_results, 'models.h5'))
-
-        # NSGAII internal optimisation
-        generations = kwargs.get("generations", 100)
-        pop_size = kwargs.get("pop_size", 100)
-        self.logger.info("Optimizing models using NSGAII.")
-        optimizer = NSGA2(pop_size=pop_size)
-        problem = TSEMOInternalWrapper(pathlib.Path(dp_results, 'models.h5'),
-                                       self.domain)
-        termination = get_termination("n_gen", generations)
->>>>>>> db72c83a
         self.internal_res = minimize(
             problem, optimizer, termination, seed=1, verbose=False
         )
         X = DataSet(self.internal_res.X, columns=[v.name for v in self.domain.input_variables])
         y = DataSet(self.internal_res.F, columns=[v.name for v in self.domain.output_variables])
 
-<<<<<<< HEAD
         # Select points that give maximum hypervolume improvement
         if X.shape[0] != 0 and y.shape[0] != 0:
-=======
-        if X.shape[0] != 0 and y.shape[0] != 0:
-            # Select points that give maximum hypervolume improvement
->>>>>>> db72c83a
             self.hv_imp, indices = self.select_max_hvi(
                 outputs_scaled, y, num_experiments
             )
@@ -384,7 +268,6 @@
 
             # Add model hyperparameters as metadata columns
             self.iterations += 1
-<<<<<<< HEAD
             i=0
             for name, model in self.models.items():
                 result[(f"{name}_variance", "METADATA")] = variances[i]
@@ -396,17 +279,6 @@
             return result
         else:
             self.logger.warning("No suggestions found.")
-=======
-            # for name, model in self.models.models.items():
-            #     lengthscales, var, noise = model.hyperparameters
-            #     result[(f"{name}_variance", "METADATA")] = var
-            #     result[(f"{name}_noise", "METADATA")] = noise
-            #     for var, l in zip(self.domain.input_variables, lengthscales):
-            #         result[(f"{name}_{var.name}_lengthscale", "METADATA")] = l
-            #     result[("iterations", "METADATA")] = self.iterations
-            return result
-        else:
->>>>>>> db72c83a
             self.iterations += 1
             return None
 
@@ -416,10 +288,7 @@
         self.iterations = 0
         self.samples = [] # Samples drawn using NSGA-II
         self.sample_fs = [0 for i in range(len(self.domain.output_variables))]
-<<<<<<< HEAD
         self.uuid_val = uuid.uuid4()
-=======
->>>>>>> db72c83a
 
     def to_dict(self):
         ae = (
