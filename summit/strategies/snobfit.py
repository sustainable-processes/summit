from .base import Strategy
from summit.domain import Domain
from summit.utils.dataset import DataSet

from SQSnobFit._gen_utils import diag, max_, min_, find, extend, rand, sort
from SQSnobFit._snobinput import snobinput
from SQSnobFit._snoblocf  import snoblocf, snobround
from SQSnobFit._snoblp    import snoblp
from SQSnobFit._snobnan   import snobnan
from SQSnobFit._snobnn   import snobnn
from SQSnobFit._snobpoint import snobpoint
from SQSnobFit._snobqfit  import snobqfit
from SQSnobFit._snobsplit import snobsplit
from SQSnobFit._snobupdt  import snobupdt
from SQSnobFit._snob5     import snob5

import math
import numpy

import numpy as np
import pandas as pd

class SNOBFIT(Strategy):
    ''' SNOBFIT optimization algorithm from W. Huyer and A.Neumaier, University of Vienna.

    Parameters
    ----------
    domain: `summit.domain.Domain`
        A summit domain object
    transform: `summit.strategies.base.Transform`, optional
        A transform class (i.e, not the object itself). By default
        no transformation will be done the input variables or
        objectives.
    probability_p: float, optional
        The probability p that a point of class 4 is generated, i.e., higher p
        leads to more exploration.
        Default is 0.5.
    dx_dim: float, optional
        only used for the definition of a new problem: two points are considered
        to be different if they differ by at least dx(i) in at least one
        coordinate i.
        Default is 1E-5.
    
    Notes
    ------
    This implementation is based on the python reimplementation SQSnobFit (v.0.4.2)
    of the original MATLAB implementation of SNOBFIT (v2.1).

    Copyright of SNOBFIT (v2.1):
        Neumaier, University of Vienna

        Website: https://www.mat.univie.ac.at/~neum/software/snobfit/

    Copyright of SQSnobfit (v0.4.2)
        UC Regents, Berkeley

        Website: https://pypi.org/project/SQSnobFit/

    Note that SNOBFIT sometimes returns more experiments than requested when the number of experiments
    request is small (i.e., 1 or 2). This seems to be a general issue with the algorithm
    instead of the specific implementation used here. 

    Examples
    -------
    >>> from summit.domain import Domain, ContinuousVariable
    >>> from summit.strategies import SNOBFIT
    >>> from summit.utils.dataset import DataSet
    >>> import pandas as pd
    >>> domain = Domain()
    >>> domain += ContinuousVariable(name='temperature', description='reaction temperature in celsius', bounds=[0, 100])
    >>> domain += ContinuousVariable(name='flowrate_a', description='flow of reactant a in mL/min', bounds=[0, 1])
    >>> domain += ContinuousVariable(name='flowrate_b', description='flow of reactant b in mL/min', bounds=[0.1, 0.9])
    >>> domain += ContinuousVariable(name='yield', description='relative conversion to xyz', bounds=[0,100], is_objective=True, maximize=True)
    >>> d = {'temperature': [50,40,70,30], 'flowrate_a': [0.6,0.3,0.2,0.1], 'flowrate_b': [0.1,0.3,0.2,0.1], 'yield': [0.7,0.6,0.3,0.1]}
    >>> df = pd.DataFrame(data=d)
    >>> initial = DataSet.from_df(df)
    >>> strategy = SNOBFIT(domain)
    >>> next_experiments, xbest, fbest, res = strategy.suggest_experiments(5, initial)
<<<<<<< HEAD
=======

>>>>>>> c83856ea

    '''

    def __init__(self, domain: Domain, **kwargs):
        Strategy.__init__(self, domain, **kwargs)

        self._p = kwargs.get('probability_p', 0.5)
        self._dx_dim = kwargs.get('dx_dim', 1E-5)

    def suggest_experiments(self, num_experiments, prev_res: DataSet=None, prev_param=None):
        """ Suggest experiments using the SNOBFIT method

                Parameters
                ----------
                num_experiments: int
                    The number of experiments (i.e., samples) to generate
                prev_res: summit.utils.data.DataSet, optional
                    Dataset with data from previous experiments.
                    If no data is passed, the SNOBFIT optimization algorithm
                    will be initialized and suggest initial experiments.
                prev_param: file.txt TODO: how to handle this?
                    File with parameters of SNOBFIT algorithm from previous
                    iterations of a optimization problem.
                    If no data is passed, the SNOBFIT optimization algorithm
                    will be initialized.

                Returns
                -------
                next_experiments: DataSet
                    A `Dataset` object with the suggested experiments by SNOBFIT algorithm
                xbest: list
                    List with variable settings of experiment with best outcome
                fbest: float
                    Objective value at xbest
                param: list
                    List with parameters and prev_param of SNOBFIT algorithm (required for next iteration)
                """

        # get objective name and whether optimization is maximization problem
        obj_name = None
        for v in self.domain.variables:
            i = 0
            if v.is_objective:
                i += 1
                if i > 1:
                    raise ValueError("Nelder-Mead is not able to optimize multiple objectives, please use transform.")
                obj_name = v.name

        # get parameters from previous iterations
        inner_prev_param = None
        if prev_param is not None:
            # get parameters for Nelder-Mead from previous iterations
            inner_prev_param = prev_param[0]
            # recover invalid experiments from previous iteration
            if prev_param[1] is not None:
                invalid_res = prev_param[1][0].drop(('constraint','DATA'),1)
                prev_res = pd.concat([prev_res,invalid_res])

        ## Generation of new suggested experiments.
        # An inner function is called loop-wise to get valid experiments and
        # avoid suggestions of experiments that violate constraints.
        # If no valid experiment is found after #<inner_iter_tol>, an error is raised.
        inner_iter_tol = 5
        c_iter = 0
        valid_next_experiments = False
        next_experiments = None
        while not valid_next_experiments and c_iter < inner_iter_tol:
            valid_next_experiments = False
            next_experiments, xbest, fbest, param = self.inner_suggest_experiments(num_experiments=num_experiments,
                                                                                   prev_res=prev_res,
                                                                                   prev_param=inner_prev_param)
            invalid_experiments = next_experiments.loc[next_experiments[('constraint', 'DATA')] == False]
            next_experiments = next_experiments.loc[next_experiments[('constraint', 'DATA')] != False]
            prev_res = prev_res
            if len(next_experiments) and len(invalid_experiments):
                valid_next_experiments = True
                # pass NaN if at least one constraint is violated
                invalid_experiments[(obj_name, 'DATA')] = np.nan
            #
            elif len(invalid_experiments):
                # pass NaN if at least one constraint is violated
                invalid_experiments[(obj_name, 'DATA')] = np.nan
                prev_res = invalid_experiments
            else:
                valid_next_experiments = True
            inner_prev_param = param
            param = [param, [invalid_experiments]]
            c_iter += 1
            
        if c_iter >= inner_iter_tol:
            raise ValueError("No new points found. Internal stopping criterion is reached.")

        # return only valid experiments (invalid experiments are stored in param[1])
        next_experiments = next_experiments.drop(('constraint', 'DATA'), 1)
        return next_experiments, xbest, fbest, param

    def inner_suggest_experiments(self, num_experiments, prev_res: DataSet=None, prev_param=None):
        """ Inner loop for generation of suggested experiments using the SNOBFIT method

        Parameters
        ----------
        num_experiments: int
            The number of experiments (i.e., samples) to generate
        prev_res: summit.utils.data.DataSet, optional
            Dataset with data from previous experiments.
            If no data is passed, the SNOBFIT optimization algorithm
            will be initialized will suggest initial experiments.
        prev_param: file.txt TODO: how to handle this?
            File with parameters of SNOBFIT algorithm from previous
            iterations of a optimization problem.
            If no data is passed, the SNOBFIT optimization algorithm
            will be initialized.

        Returns
        -------
        next_experiments: DataSet
            A `Dataset` object with the suggested experiments by SNOBFIT algorithm
        xbest: list
            List with variable settings of experiment with best outcome
        fbest: float
            Objective value at xbest
        param: list
            List with parameters and prev_param of SNOBFIT algorithm (required for next iteration)
        """

        # Extract dimension of input domain
        dim = self.domain.num_continuous_dimensions()

        # intern
        stay_inner = False

        # Get bounds of input variables
        bounds = []
        for v in self.domain.variables:
            if not v.is_objective:
                bounds.append(v.bounds)
        bounds = np.asarray(bounds, dtype=float)

        # Initialization
        x0 = []
        y0 = []

        # Get previous results
        if prev_res is not None:
            inputs, outputs = self.transform.transform_inputs_outputs(prev_res)
            
            # Set up maximization and minimization
            for v in self.domain.variables:
                if v.is_objective and v.maximize:
                    outputs[v.name] = -1 * outputs[v.name]
                    
            x0 = inputs.data_to_numpy()
            y0 = outputs.data_to_numpy()

            # Add uncertainties to measurements TODO: include uncertainties in input
            y = []
            for i in range(y0.shape[0]):
                y.append([y0[i].tolist()[0],math.sqrt(numpy.spacing(1))])
            y0 = np.asarray(y, dtype=float)
        # If no prev_res are given but prev_param -> raise error
        elif prev_param is not None:
            raise ValueError('Parameter from previous optimization iteration are given but previous results are '
                             'missing!')

        # if no previous results are given initialize with empty lists
        if not len(x0):
            x0 = np.array(x0).reshape(0,len(bounds))
            y0 = np.array(y0).reshape(0,2)

        ''' Determine SNOBFIT parameters
          config       structure variable defining the box [u,v] in which the
                       points are to be generated, the number nreq of
                       points to be generated and the probability p that a
                       point of type 4 is generated
                       config = struct('bounds',{u,v},'nreq',nreq,'p',p)
          dx           only used for the definition of a new problem (when
                       the program should continue from the values stored in
                       file.mat, the call should have only 4 input parameters!)
                       n-vector (n = dimension of the problem) of minimal
                       stnp.spacing(1), i.e., two points are considered to be different
                       if they differ by at least dx(i) in at least one
                       coordinate i
        '''
        config = {'bounds': bounds, 'p': self._p, 'nreq': num_experiments}
        dx = (bounds[:,1]-bounds[:,0])*self._dx_dim

        # Run SNOBFIT for one iteration
        request, xbest, fbest, param = self.snobfit(x0, y0, config, dx, prev_param)

        # Generate DataSet object with variable values of next experiments
        next_experiments = {}
        i_inp = 0
        for v in self.domain.variables:
            if not v.is_objective:
                next_experiments[v.name] = request[:, i_inp]
                i_inp += 1
        next_experiments = DataSet.from_df(pd.DataFrame(data=next_experiments))

        # Violate constraint
        mask_valid_next_experiments = self.check_constraints(next_experiments)
        if not any(mask_valid_next_experiments):
            stay_inner = True

        if stay_inner:
            # add infinity as
            next_experiments[('constraint', 'DATA')] = False
        else:
            # add optimization strategy
            next_experiments[('constraint', 'DATA')] = mask_valid_next_experiments
            next_experiments[('strategy', 'METADATA')] = ['SNOBFIT'] * len(request)

        return next_experiments, xbest, fbest, param


    """
    The following snobfit code was copied and modified from the SQSnobFit package and was originally published by
    Wim Lavrijsen. The SQSnobFit package includes a python version of SNOBFIT which was originally published by
    A. Neumaier.
    
    Copyright of SNOBFIT (v2.1):
        Neumaier, University of Vienna
        
        Website: https://www.mat.univie.ac.at/~neum/software/snobfit/
        
    Copyright of SQSnobfit (v0.4.2)
        UC Regents, Berkeley
        
        Website: https://pypi.org/project/SQSnobFit/

    """

    """
     request, xbest, fbest = snobfit(x, f, config, dx=None)
     minimization of a function over a box in R^n

     Input:
      file         name of file for input and output
                   if nargin < 5, the program continues a previous run and
                   reads from file.mat the output is (again) stored in file.mat

    ^^do not use file - store variables globally,
    or make them available to be passed in?

      x            the rows are a set of new points entering the
                   optimization algorithm together with their function
                   values
      f            matrix containing the corresponding function values
                   and their uncertainties, i.e., f(j,1) = f(x(j))
                   and f(j,2) = df(x(j))
                   a value f(j,2)<=0 indicates that the corresponding
                   uncertainty is not known, and the program resets it to
                   sqrt(numpy.spacing(1))
      config       structure variable defining the box [u,v] in which the
                   points are to be generated, the number nreq of
                   points to be generated and the probability p that a
                   point of type 4 is generated
                   config = struct('bounds',{u,v},'nreq',nreq,'p',p)
      dx           only used for the definition of a new problem (when
                   the program should continue from the values stored in
                   file.mat, the call should have only 4 input parameters!)
                   n-vector (n = dimension of the problem) of minimal
                   stnp.spacing(1), i.e., two points are considered to be different
                   if they differ by at least dx(i) in at least one
                   coordinate i
      prev_res     results of previous iterations

     Output:
      request      nreq x (n+3)-matrix
                   request[j,1:n] is the jth newly generated point,
                   request[j,n+1] is its estimated function value and
                   request[j,n+3] indicates for which reason the point
                   request[j,1:n] has been generated
                   request[j,n+3] = 1 best prediction
                                  = 2 putative local minimizer
                                  = 3 alternative good point
                                  = 4 explore empty region
                                  = 5 to fill up the required number of
                                  function values if too little points of
                                  the other classes are found
      xbest        current best point
      fbest        current best function value (i.e. function value at xbest)
      res          current results (this iteration) including results from previous iterations
    """
    def snobfit(self, x, f, config, dx=None, prev_param=None):
        ind = find(f[:, 1] <= 0)
        if not (ind.size <= 0 or numpy.all(ind == 0)):
            f[ind, 1] = math.sqrt(numpy.spacing(1))  # may be wrong

        rho = 0.5 * (math.sqrt(5) - 1)  # golden section number
        bounds = config['bounds']
        u1 = bounds[:, 0].reshape(1, len(bounds))  # lower
        v1 = bounds[:, 1].reshape(1, len(bounds))  # upper

        nreq = config['nreq']
        p = config['p']
        n = u1.shape[1]  # dimension of the problem
        nneigh = n + 5  # number of nearest neighbors

        dy = 0.1 * (v1 - u1)  # defines the vector of minimal distances between two
        # points suggested in a single call to Snobfit
        if prev_param is None:  # a new job is started
            if numpy.any(dx <= 0):
                raise ValueError('dx should contain only positive entries')

            if dx.shape[0] > 1:
                dx = dx.T

            if x.size > 0:
                u = numpy.minimum(x.min(axis=0), u1)
                v = numpy.maximum(x.max(axis=0), v1)
            else:
                u = u1.copy()
                v = v1.copy()

            x, f, np, t = snobinput(x, f)  # throw out duplicates among the points
            # and compute mean function value and
            # deviation
            if x.size > 0:
                xl, xu, x, f, nsplit, small = snobsplit(x, f, u, v, None, u, v)
                d = numpy.inf * numpy.ones((1, len(x)))
            else:
                xl = numpy.array([])
                xu = numpy.array([])
                nsplit = numpy.array([])
                small = numpy.array([])

            notnan = find(numpy.isfinite(f[:, 0]))
            if notnan.size > 0:
                fmn = min_(f[notnan, 1])
                fmx = max_(f[notnan, 1])
            else:
                fmn = 1
                fmx = 0

            if len(x) >= nneigh + 1 and fmn < fmx:
                inew = range(len(x))
                near = numpy.zeros((len(x), nneigh))
                d = numpy.zeros(len(x))
                for j in inew:
                    near[j], d[j] = snobnn(x[j], x, nneigh, dx)

                fnan = find(numpy.isnan(f[:, 0]))
                if fnan.size > 0:
                    f = snobnan(fnan, f, near, inew)

                jsize = inew[-1]
                y = numpy.zeros((jsize, 2))
                g = numpy.zeros((jsize, 2))
                sigma = numpy.zeros(jsize)
                f = extend(f, 1)
                for j in inew:
                    y[j], f[j, 2], c, sigma[j] = snoblocf(j, x, f[:, 0:2], near, dx, u, v)
                    g[j] = c.reshape(1, len(c))

                fbest, jbest = min_(f[:, 0])
                xbest = x[jbest]
            else:
                fnan = numpy.array([], dtype=int)
                near = numpy.array([], dtype=int)
                d = numpy.inf * numpy.ones((1, len(x)))

                x5 = snob5(x, u1, v1, dx, nreq)
                request = numpy.concatenate((x5, numpy.nan * numpy.ones((nreq, 1)), 5 * numpy.ones((nreq, 1))), 1)
                if x.size > 0 and f.size > 0:
                    fbest, jbest = min_(f[:, 0])
                    xbest = x[jbest]
                else:
                    xbest = numpy.nan * numpy.ones((1, n))
                    fbest = numpy.inf

                if len(request) < nreq:
                    snobwarn()

                y = None
                im_storage = (xbest, fbest, x, f, xl, xu, y, nsplit, small, near, d, np, t, fnan, u, v, dx)
                return request, xbest, fbest, im_storage
        else:
            xnew = x.copy()
            fnew = f.copy()
            xbest, fbest, x, f, xl, xu, y, nsplit, small, near, d, np, t, fnan, u, v, dx = prev_param

            nx = len(xnew)
            oldxbest = xbest
            xl, xu, x, f, nsplit, small, near, d, np, t, inew, fnan, u, v = \
                snobupdt(xl, xu, x, f, nsplit, small, near, d, np, t, xnew, fnew, fnan, u, v, u1, v1, dx)

            if near.size > 0:
                ind = find(numpy.isnan(f[:, 0]))
                if ind.size > 0:
                    fnan = numpy.concatenate((fnan, ind.flatten()))
                if fnan.size > 0:
                    f = snobnan(fnan, f, near, inew)

                fbest, jbest = min_(f[:, 0])
                xbest = x[jbest]
                jsize = int(inew[-1] + 1)
                if y is None:
                    y = numpy.zeros((jsize, x.shape[1]))
                else:
                    y = numpy.append(y, numpy.zeros((jsize - len(y), x.shape[1])), axis=0)
                g = numpy.zeros((jsize, x.shape[1]))
                sigma = numpy.zeros(jsize)
                f = extend(f, x.shape[1] - 1)
                for j in inew:
                    y[j], f[j, 2], c, sigma[j] = snoblocf(j, x, f[:, 0:2], near, dx, u, v)
                    g[j] = c

            else:
                x5 = snob5(x, u1, v1, dx, nreq)
                request = numpy.concatenate((x5, numpy.NaN * numpy.ones((nreq, 1)), 5 * numpy.ones((nreq, 1))), 1)
                if x.size > 0:
                    (fbest, ibest) = min_(f[:, 0])
                    xbest = x[ibest]
                else:
                    xbest = numpy.array([])
                    fbest = numpy.inf
                if request.shape[0] < nreq:
                    snobwarn()

                im_storage = xbest, fbest, x, f, xl, xu, y, nsplit, small, near, d, np, t, fnan, u, v, dx
                return request, xbest, fbest, im_storage

        sx = len(x)
        request = numpy.array([]).reshape(0, x.shape[1] + 2)
        ind = find(numpy.sum(
            numpy.logical_and(xl <= numpy.outer(numpy.ones(sx), v1), xu >= numpy.outer(numpy.ones(sx), u1)),
            1) == n)
        minsmall, k = min_(small[ind])
        maxsmall = small[ind].max(0)
        m1 = numpy.floor((maxsmall - minsmall) / 3)
        k = find(small[ind] == minsmall)
        k = ind[k].flatten()
        fsort, j = sort(f[k, 0])
        k = k[j]
        isplit = k[0]

        if numpy.sum(numpy.logical_and(u1 <= xbest, xbest <= v1)) == n:
            z, f1 = snobqfit(jbest, x, f[:, 0], near, dx, u1, v1)
        else:
            fbes, jbes = min_(f[ind, 0])
            jbes = ind[jbes]
            xbes = x[jbes]
            z, f1 = snobqfit(jbes, x, f[:, 0], near, dx, u1, v1)

        z = snobround(z, u1, v1, dx)
        zz = numpy.outer(numpy.ones(sx), z)
        j = find(numpy.sum(numpy.logical_and(xl <= zz, zz <= xu), 1) == n)
        if len(j) > 1:
            msmall, j1 = min_(small[j])
            j = j[j1]

        if numpy.min(numpy.max(
                numpy.abs(x - numpy.outer(numpy.ones(sx), z)) - numpy.outer(numpy.ones(sx), dx))) >= -numpy.spacing(
                1):
            dmax = numpy.max((xu[j] - xl[j]) / (v - u))
            dmin = numpy.min((xu[j] - xl[j]) / (v - u))
            if dmin <= 0.05 * dmax:
                isplit = numpy.append(isplit, j)
            else:
                request = numpy.vstack((request, numpy.concatenate((z, numpy.array((f1, 1), ndmin=2)), axis=1)))

        if len(request) < nreq:
            globloc = nreq - len(request)
            glob1 = globloc * p
            glob2 = math.floor(glob1)
            if rand(1) < glob1 - glob2:
                glob = glob2 + 1
            else:
                glob = glob2

            loc = globloc - glob
            if loc:
                local, nlocal = snoblp(f[:, 0], near, ind)
                fsort, k = sort(f[local, 2])  # uhhhhhh
                j = 0
                sreq = len(request)
                while sreq < (nreq - glob) and j < len(local):
                    l0 = local[k[j]]
                    y1 = snobround(y[l0], u1, v1, dx)
                    yy = numpy.outer(numpy.ones((len(x), 1)), y1)
                    l = find(numpy.sum(numpy.logical_and(xl <= yy, yy <= xu), 1) == n)
                    if len(l) > 1:
                        msmall, j1 = min_(small[l])
                        l = l[j1]

                    dmax = numpy.max((xu[l] - xl[l]) / (v - u))
                    dmin = numpy.min((xu[l] - xl[l]) / (v - u))
                    if dmin <= 0.05 * dmax:
                        isplit = numpy.append(isplit, l)
                        j += 1
                        continue

                    if numpy.max(abs(y1 - x[l]) - dx) >= -numpy.spacing(1) and \
                            (not sreq or numpy.min( \
                                    numpy.max(numpy.abs(request[:, 0:n] - \
                                                        numpy.outer(numpy.ones(sreq), y1)) - numpy.outer(
                                        numpy.ones(sreq), numpy.maximum(dy, dx)), axis=1)) >= -numpy.spacing(1)):
                        if numpy.sum(y1 == y[l0]) < n:
                            D = f[l0, 1] / dx ** 2
                            # Possibly problem area!
                            f1 = f[l0, 0] + g[l0].dot((y1 - x[l0]).T) + sigma[l0] * ( \
                                (y1 - x[l0]).dot(diag(D).dot((y1 - x[l0]).T) + f[l0, 1]))
                        else:
                            f1 = f[l0, 2]
                        request = numpy.vstack(
                            (request, numpy.concatenate((y1, numpy.array((f1, 2), ndmin=2)), axis=1)))

                    sreq = len(request)
                    j += 1

                if sreq < nreq - glob:
                    fsort, k = sort(f[nlocal, 2])

                j = 0
                while sreq < (nreq - glob) and j < len(nlocal):
                    l0 = nlocal[k[j]]
                    y1 = snobround(y[l0], u1, v1, dx)
                    yy = numpy.outer(numpy.ones(len(x)), y1)
                    l = find(numpy.sum(numpy.logical_and(xl <= yy, yy <= xu), 1) == n)
                    if len(l) > 1:
                        msmall, j1 = min_(small[l])
                        l = l[j1]

                    dmax = numpy.max((xu[l] - xl[l]) / (v - u))
                    dmin = numpy.min((xu[l] - xl[l]) / (v - u))
                    if dmin <= 0.05 * dmax:
                        isplit = numpy.append(isplit, l)
                        j += 1
                        continue

                    if numpy.max(numpy.abs(y1 - x[l]) - dx) >= -numpy.spacing(1) and \
                            (not sreq or numpy.min( \
                                    numpy.max(numpy.abs(request[:, :n] - numpy.outer(numpy.ones(sreq), y1)) - \
                                              numpy.outer(numpy.ones(sreq), numpy.maximum(dy, dx)),
                                              axis=1)) >= -numpy.spacing(1)):
                        if numpy.sum(y1 == y[l0]) < n:
                            D = f[l0, 1] / (dx ** 2)
                            f1 = f[l0, 0] + g[l0].dot((y1 - x[l0]).T) + \
                                 sigma[l0] * (((y1 - x[l0]).dot(diag(D).dot((y1 - x[l0]).T))) + f[l0, 1])
                        else:
                            f1 = f[l0, 2]

                        request = numpy.vstack(
                            (request, numpy.concatenate((y1, numpy.array((f1, 3), ndmin=2)), axis=1)))

                    sreq = len(request)
                    j += 1

        sreq = len(request)
        for l in isplit.flatten():
            jj = find(ind == l)
            ind = numpy.delete(ind, jj)  # ind(jj) = []
            y1, f1 = snobpoint(x[l], xl[l], xu[l], f[l, 0:2], g[l], sigma[l], u1, v1, dx)

            if numpy.max(numpy.abs(y1 - x[l]) - dx) >= -numpy.spacing(1) and \
                    (not sreq or numpy.min( \
                            numpy.max(numpy.abs(request[:, :n] - numpy.outer(numpy.ones(sreq), y1)) - \
                                      numpy.outer(numpy.ones(sreq), dx), axis=1)) >= -numpy.spacing(1)):
                request = numpy.vstack((request, numpy.concatenate((y1, numpy.array((f1, 4), ndmin=2)), axis=1)))

            sreq = len(request)
            if sreq == nreq:
                break

        first = True
        while (sreq < nreq) and ind.size > 0:  # and find(small[ind] <= (minsmall + m1)).any():
            for m in range(int(m1 + 1)):
                if first:
                    first = False
                    continue

                m = 0
                k = find(small[ind] == minsmall + m)
                while k.size <= 0:
                    m += 1
                    k = find(small[ind] == minsmall + m)

                if k.size > 0:
                    k = ind[k].flatten()
                    fsort, j = sort(f[k, 0])
                    k = k[j]
                    l = int(k[0])
                    jj = find(ind == l)
                    ind = numpy.delete(ind, jj)
                    y1, f1 = snobpoint(x[l], xl[l], xu[l], f[l, 0:2], g[l], sigma[l], u1, v1, dx)
                    if numpy.max(numpy.abs(y1 - x[l]) - dx) >= -numpy.spacing(1) and \
                            (not sreq or numpy.min( \
                                    numpy.max(numpy.abs(request[:, :n] - numpy.outer(numpy.ones(sreq), y1)) - \
                                              numpy.outer(numpy.ones(sreq), numpy.maximum(dy, dx)),
                                              axis=1)) >= -numpy.spacing(1)):
                        request = numpy.vstack(
                            (request, numpy.concatenate((y1, numpy.array((f1, 4), ndmin=2)), axis=1)))

                    sreq = len(request)
                    if sreq == nreq:
                        break
                m = 0

        if len(request) < nreq:
            x5 = snob5(numpy.concatenate((x, request[:, :n])), u1, v1, dx, nreq - len(request))
            nx = len(x)
            for j in range(len(x5)):
                x5j = x5[j, :]
                i = find((numpy.sum(xl <= numpy.outer(numpy.ones(nx), x5j)) and \
                          (numpy.outer(numpy.ones((nx, 1)), x5j) <= xu), 1) == n)
                if len(i) > 1:
                    minv, i1 = min_(small[i])
                    i = i[i1]

                D = f[i, 1] / (dx ** 2)
                f1 = f[i, 0] + (x5j - x[i]).dot(g[i].T) + sigma[i] * (
                    (x5j - x[i]).dot(diag(D).dot((x5j - x[i]).T))) + f[i, 1]
                request = numpy.vstack((request, numpy.concatenate((x5j, numpy.array((f1, 5), ndmin=2)), axis=1)))

        if len(request) < nreq:
            snobwarn()

        im_storage = xbest, fbest, x, f, xl, xu, y, nsplit, small, near, d, np, t, fnan, u, v, dx
        return request, xbest, fbest, im_storage

    # Function to check whether a point meets the constraints of the domain
    def check_constraints(self, tmp_next_experiments):
        constr_mask = np.asarray([True]*len(tmp_next_experiments)).T
        if len(self.domain.constraints)>0:
            constr = [c.constraint_type + "0" for c in self.domain.constraints]
            constr_mask = [pd.eval(c.lhs + constr[i], resolvers=[tmp_next_experiments])
                           for i, c in enumerate(self.domain.constraints)]
            constr_mask = np.asarray([c.tolist() for c in constr_mask]).T
            constr_mask = constr_mask.all(1)
        return constr_mask<|MERGE_RESOLUTION|>--- conflicted
+++ resolved
@@ -76,10 +76,8 @@
     >>> initial = DataSet.from_df(df)
     >>> strategy = SNOBFIT(domain)
     >>> next_experiments, xbest, fbest, res = strategy.suggest_experiments(5, initial)
-<<<<<<< HEAD
-=======
-
->>>>>>> c83856ea
+
+
 
     '''
 
