--- conflicted
+++ resolved
@@ -1,10 +1,6 @@
 from .base import Strategy, Design, _closest_point_indices, Transform
 from summit.domain import *
 from summit.utils.dataset import DataSet
-<<<<<<< HEAD
-from summit.utils.lhs import lhs
-=======
->>>>>>> db72c83a
 import numpy as np
 import pandas as pd
 from typing import Type, Tuple
