--- conflicted
+++ resolved
@@ -18,8 +18,5 @@
 from summit.experiment import *
 from summit.run import *
 from summit.strategies import *
-<<<<<<< HEAD
 from summit.benchmarks import *
-=======
-from summit.utils.dataset import DataSet
->>>>>>> 268dbbe9
+from summit.utils.dataset import DataSet