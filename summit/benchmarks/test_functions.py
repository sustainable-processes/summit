--- conflicted
+++ resolved
@@ -183,16 +183,11 @@
             p = PatchCollection(patches, facecolors="None", edgecolors="grey", alpha=1)
             ax.add_collection(p)
 
-<<<<<<< HEAD
-        plt.show()
-        plt.close()
-
-=======
         if return_fig:
             return fig, ax
         else:
             return ax
->>>>>>> 6c5a3115
+
 
 class Hartmann3D(Experiment):
     """ Hartmann test function (3D) for testing optimization algorithms
