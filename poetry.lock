[[package]]
category = "main"
description = "Abseil Python Common Libraries, see https://github.com/abseil/abseil-py."
name = "absl-py"
optional = false
python-versions = "*"
version = "0.11.0"

[package.dependencies]
six = "*"

[[package]]
category = "main"
description = "A configurable sidebar-enabled Sphinx theme"
name = "alabaster"
optional = true
python-versions = "*"
version = "0.7.12"

[[package]]
category = "main"
description = "Altair: A declarative statistical visualization library for Python."
name = "altair"
optional = false
python-versions = ">=3.6"
version = "4.1.0"

[package.dependencies]
entrypoints = "*"
jinja2 = "*"
jsonschema = "*"
numpy = "*"
pandas = ">=0.18"
toolz = "*"

[package.extras]
dev = ["black", "docutils", "ipython", "flake8", "pytest", "sphinx", "m2r", "vega-datasets", "recommonmark"]

[[package]]
category = "dev"
description = "A small Python module for determining appropriate platform-specific dirs, e.g. a \"user data dir\"."
name = "appdirs"
optional = false
python-versions = "*"
version = "1.4.4"

[[package]]
category = "main"
description = "Disable App Nap on macOS >= 10.9"
marker = "python_version >= \"3.4\" and sys_platform == \"darwin\" or platform_system == \"Darwin\" or python_version >= \"3.4\" and platform_system == \"Darwin\""
name = "appnope"
optional = false
python-versions = "*"
version = "0.1.2"

[[package]]
category = "main"
description = "The secure Argon2 password hashing algorithm."
name = "argon2-cffi"
optional = false
python-versions = "*"
version = "20.1.0"

[package.dependencies]
cffi = ">=1.0.0"
six = "*"

[package.extras]
dev = ["coverage (>=5.0.2)", "hypothesis", "pytest", "sphinx", "wheel", "pre-commit"]
docs = ["sphinx"]
tests = ["coverage (>=5.0.2)", "hypothesis", "pytest"]

[[package]]
category = "main"
description = "Read/rewrite/write Python ASTs"
name = "astor"
optional = false
python-versions = "!=3.0.*,!=3.1.*,!=3.2.*,!=3.3.*,>=2.7"
version = "0.8.1"

[[package]]
category = "main"
description = "An AST unparser for Python"
name = "astunparse"
optional = false
python-versions = "*"
version = "1.6.3"

[package.dependencies]
six = ">=1.6.1,<2.0"
wheel = ">=0.23.0,<1.0"

[[package]]
category = "main"
description = "Async generators and context managers for Python 3.5+"
name = "async-generator"
optional = false
python-versions = ">=3.5"
version = "1.10"

[[package]]
category = "main"
description = "Atomic file writes."
name = "atomicwrites"
optional = false
python-versions = ">=2.7, !=3.0.*, !=3.1.*, !=3.2.*, !=3.3.*"
version = "1.4.0"

[[package]]
category = "main"
description = "Classes Without Boilerplate"
name = "attrs"
optional = false
python-versions = ">=2.7, !=3.0.*, !=3.1.*, !=3.2.*, !=3.3.*"
version = "20.3.0"

[package.extras]
dev = ["coverage (>=5.0.2)", "hypothesis", "pympler", "pytest (>=4.3.0)", "six", "zope.interface", "furo", "sphinx", "pre-commit"]
docs = ["furo", "sphinx", "zope.interface"]
tests = ["coverage (>=5.0.2)", "hypothesis", "pympler", "pytest (>=4.3.0)", "six", "zope.interface"]
tests_no_zope = ["coverage (>=5.0.2)", "hypothesis", "pympler", "pytest (>=4.3.0)", "six"]

[[package]]
category = "main"
description = "Efficiently computes derivatives of numpy code."
name = "autograd"
optional = false
python-versions = "*"
version = "1.3"

[package.dependencies]
future = ">=0.15.2"
numpy = ">=1.12"

[[package]]
category = "main"
description = "Internationalization utilities"
name = "babel"
optional = true
python-versions = ">=2.7, !=3.0.*, !=3.1.*, !=3.2.*, !=3.3.*"
version = "2.9.0"

[package.dependencies]
pytz = ">=2015.7"

[[package]]
category = "main"
description = "Specifications for callback functions passed in to an API"
marker = "python_version >= \"3.4\""
name = "backcall"
optional = false
python-versions = "*"
version = "0.2.0"

[[package]]
category = "main"
description = "Base58 and Base58Check implementation"
name = "base58"
optional = false
python-versions = ">=3.5"
version = "2.0.1"

[[package]]
category = "main"
description = "Modern password hashing for your software and your servers"
name = "bcrypt"
optional = true
python-versions = ">=3.6"
version = "3.2.0"

[package.dependencies]
cffi = ">=1.1"
six = ">=1.4.1"

[package.extras]
tests = ["pytest (>=3.2.1,<3.3.0 || >3.3.0)"]
typecheck = ["mypy"]

[[package]]
category = "main"
description = "Screen-scraping library"
name = "beautifulsoup4"
optional = true
python-versions = "*"
version = "4.9.3"

[package.dependencies]
[package.dependencies.soupsieve]
python = ">=3.0"
version = ">1.2"

[package.extras]
html5lib = ["html5lib"]
lxml = ["lxml"]

[[package]]
category = "dev"
description = "The uncompromising code formatter."
name = "black"
optional = false
python-versions = ">=3.6"
version = "20.8b1"

[package.dependencies]
appdirs = "*"
click = ">=7.1.2"
mypy-extensions = ">=0.4.3"
pathspec = ">=0.6,<1"
regex = ">=2020.1.8"
toml = ">=0.10.1"
typed-ast = ">=1.4.0"
typing-extensions = ">=3.7.4"

[package.extras]
colorama = ["colorama (>=0.4.3)"]
d = ["aiohttp (>=3.3.2)", "aiohttp-cors"]

[[package]]
category = "main"
description = "An easy safelist-based HTML-sanitizing tool."
name = "bleach"
optional = false
python-versions = ">=2.7, !=3.0.*, !=3.1.*, !=3.2.*, !=3.3.*, !=3.4.*"
version = "3.2.1"

[package.dependencies]
packaging = "*"
six = ">=1.9.0"
webencodings = "*"

[[package]]
category = "main"
description = "Fast, simple object-to-object and broadcast signaling"
name = "blinker"
optional = false
python-versions = "*"
version = "1.4"

[[package]]
category = "main"
description = "A simple and extensible library to create Bayesian Neural Network Layers on PyTorch without trouble and with full integration with nn.Module and nn.Sequential."
name = "blitz-bayesian-pytorch"
optional = false
python-versions = "*"
version = "0.2.5"

[package.dependencies]
numpy = "*"
pillow = ">=7.1"
scikit-learn = ">=0.22.2"
torch = ">=1.4.0"
torchvision = ">=0.5.0"

[package.source]
reference = "1684957d06b9af8aec5e71b37947c54ff7950a22"
type = "git"
url = "https://github.com/sustainable-processes/blitz-bayesian-deep-learning.git"
[[package]]
category = "main"
description = "The AWS SDK for Python"
name = "boto3"
optional = false
python-versions = "*"
<<<<<<< HEAD
version = "1.16.40"

[package.dependencies]
botocore = ">=1.19.40,<1.20.0"
=======
version = "1.16.38"

[package.dependencies]
botocore = ">=1.19.38,<1.20.0"
>>>>>>> 6f9cbd47
jmespath = ">=0.7.1,<1.0.0"
s3transfer = ">=0.3.0,<0.4.0"

[[package]]
category = "main"
description = "Low-level, data-driven core of boto 3."
name = "botocore"
optional = false
python-versions = "*"
<<<<<<< HEAD
version = "1.19.40"
=======
version = "1.19.38"
>>>>>>> 6f9cbd47

[package.dependencies]
jmespath = ">=0.7.1,<1.0.0"
python-dateutil = ">=2.1,<3.0.0"

[package.dependencies.urllib3]
python = "<3.4.0 || >=3.5.0"
version = ">=1.25.4,<1.27"

[[package]]
category = "main"
description = "Bayesian Optimization in PyTorch"
name = "botorch"
optional = false
python-versions = ">=3.7"
version = "0.3.3"

[package.dependencies]
gpytorch = ">=1.3"
scipy = "*"
torch = ">=1.7"

[package.extras]
dev = ["pytest", "pytest-cov", "black", "flake8", "sphinx", "sphinx-autodoc-typehints"]
test = ["pytest", "pytest-cov"]
tutorials = ["jupyter", "matplotlib", "cma", "torchvision"]

[[package]]
category = "main"
description = "Library for accessing Swagger-enabled API's"
name = "bravado"
optional = true
python-versions = "!=3.0,!=3.1,!=3.2,!=3.3,!=3.4,!=3.5.0"
version = "11.0.2"

[package.dependencies]
bravado-core = ">=5.16.1"
monotonic = "*"
msgpack = "*"
python-dateutil = "*"
pyyaml = "*"
requests = ">=2.17"
simplejson = "*"
six = "*"
typing-extensions = "*"

[package.extras]
fido = ["fido (>=4.2.1)"]
integration-tests = ["bottle", "ephemeral-port-reserve", "pytest"]

[[package]]
category = "main"
description = "Library for adding Swagger support to clients and servers"
name = "bravado-core"
optional = true
python-versions = "!=3.0,!=3.1,!=3.2,!=3.3,!=3.4,!=3.5.0"
version = "5.17.0"

[package.dependencies]
jsonref = "*"
msgpack = ">=0.5.2"
python-dateutil = "*"
pytz = "*"
pyyaml = "*"
simplejson = "*"
six = "*"
swagger-spec-validator = ">=2.0.1"

[package.dependencies.jsonschema]
extras = ["format"]
version = ">=2.5.1"

[[package]]
category = "main"
description = "Python bindings for the Brotli compression library"
name = "brotli"
optional = true
python-versions = "*"
version = "1.0.9"

[[package]]
category = "main"
description = "Extensible memoizing collections and decorators"
name = "cachetools"
optional = false
python-versions = "~=3.5"
version = "4.2.0"

[[package]]
category = "main"
description = "Python package for providing Mozilla's CA Bundle."
name = "certifi"
optional = false
python-versions = "*"
version = "2020.12.5"

[[package]]
category = "main"
description = "Foreign Function Interface for Python calling C code."
name = "cffi"
optional = false
python-versions = "*"
version = "1.14.4"

[package.dependencies]
pycparser = "*"

[[package]]
category = "main"
description = "Universal encoding detector for Python 2 and 3"
name = "chardet"
optional = false
python-versions = ">=2.7, !=3.0.*, !=3.1.*, !=3.2.*, !=3.3.*, !=3.4.*"
version = "4.0.0"

[[package]]
category = "main"
description = "Composable command line interface toolkit"
name = "click"
optional = false
python-versions = ">=2.7, !=3.0.*, !=3.1.*, !=3.2.*, !=3.3.*, !=3.4.*"
version = "7.1.2"

[[package]]
category = "main"
description = "Extended pickling support for Python objects"
name = "cloudpickle"
optional = false
python-versions = ">=3.5"
version = "1.6.0"

[[package]]
category = "main"
description = "CMA-ES, Covariance Matrix Adaptation Evolution Strategy for non-linear numerical optimization in Python"
name = "cma"
optional = false
python-versions = "*"
version = "2.7.0"

[[package]]
category = "main"
description = "Cross-platform colored terminal text."
marker = "python_version >= \"3.4\" and sys_platform == \"win32\" or sys_platform == \"win32\""
name = "colorama"
optional = false
python-versions = ">=2.7, !=3.0.*, !=3.1.*, !=3.2.*, !=3.3.*, !=3.4.*"
version = "0.4.4"

[[package]]
category = "main"
description = "cryptography is a package which provides cryptographic recipes and primitives to Python developers."
name = "cryptography"
optional = true
python-versions = ">=2.7,!=3.0.*,!=3.1.*,!=3.2.*,!=3.3.*,!=3.4.*,!=3.5.*"
version = "3.3.1"

[package.dependencies]
cffi = ">=1.12"
six = ">=1.4.1"

[package.extras]
docs = ["sphinx (>=1.6.5,<1.8.0 || >1.8.0,<3.1.0 || >3.1.0,<3.1.1 || >3.1.1)", "sphinx-rtd-theme"]
docstest = ["doc8", "pyenchant (>=1.6.11)", "twine (>=1.12.0)", "sphinxcontrib-spelling (>=4.0.1)"]
pep8test = ["black", "flake8", "flake8-import-order", "pep8-naming"]
ssh = ["bcrypt (>=3.1.5)"]
test = ["pytest (>=3.6.0,<3.9.0 || >3.9.0,<3.9.1 || >3.9.1,<3.9.2 || >3.9.2)", "pretend", "iso8601", "pytz", "hypothesis (>=1.11.4,<3.79.2 || >3.79.2)"]

[[package]]
category = "main"
description = "Composable style cycles"
name = "cycler"
optional = false
python-versions = "*"
version = "0.10.0"

[package.dependencies]
six = "*"

[[package]]
category = "main"
description = "The Cython compiler for writing C extensions for the Python language."
name = "cython"
optional = false
python-versions = ">=2.6, !=3.0.*, !=3.1.*, !=3.2.*"
version = "0.29.21"

[[package]]
category = "main"
description = "Decorators for Humans"
name = "decorator"
optional = false
python-versions = ">=2.6, !=3.0.*, !=3.1.*"
version = "4.4.2"

[[package]]
category = "main"
description = "XML bomb protection for Python stdlib modules"
name = "defusedxml"
optional = false
python-versions = ">=2.7, !=3.0.*, !=3.1.*, !=3.2.*, !=3.3.*, !=3.4.*"
version = "0.6.0"

[[package]]
category = "main"
description = "Tree is a library for working with nested data structures."
name = "dm-tree"
optional = false
python-versions = "*"
version = "0.1.5"

[package.dependencies]
six = ">=1.12.0"

[[package]]
category = "main"
description = "Docutils -- Python Documentation Utilities"
name = "docutils"
optional = true
python-versions = ">=2.7, !=3.0.*, !=3.1.*, !=3.2.*, !=3.3.*, !=3.4.*"
version = "0.16"

[[package]]
category = "main"
description = ""
name = "entmoot"
optional = true
python-versions = "*"
version = "0.1.4"

[package.dependencies]
lightgbm = ">=2.3.1"
numpy = ">=1.18.4"
pyYAML = ">=5.3.1"
scikit-learn = ">=0.21.3"

[[package]]
category = "main"
description = "Discover and load entry points from installed packages."
name = "entrypoints"
optional = false
python-versions = ">=2.7"
version = "0.3"

[[package]]
category = "main"
description = "enum/enum34 compatibility package"
name = "enum-compat"
optional = false
python-versions = "*"
version = "0.0.3"

[[package]]
category = "main"
description = "A nested progress with plotting options for fastai"
name = "fastprogress"
optional = false
python-versions = ">=3.6"
version = "0.2.6"

[[package]]
category = "main"
description = "A simple framework for building complex web applications."
name = "flask"
optional = true
python-versions = ">=2.7, !=3.0.*, !=3.1.*, !=3.2.*, !=3.3.*, !=3.4.*"
version = "1.1.2"

[package.dependencies]
Jinja2 = ">=2.10.1"
Werkzeug = ">=0.15"
click = ">=5.1"
itsdangerous = ">=0.24"

[package.extras]
dev = ["pytest", "coverage", "tox", "sphinx", "pallets-sphinx-themes", "sphinxcontrib-log-cabinet", "sphinx-issues"]
docs = ["sphinx", "pallets-sphinx-themes", "sphinxcontrib-log-cabinet", "sphinx-issues"]
dotenv = ["python-dotenv"]

[[package]]
category = "main"
description = "Compress responses in your Flask app with gzip, deflate or brotli."
name = "flask-compress"
optional = true
python-versions = "*"
version = "1.8.0"

[package.dependencies]
brotli = "*"
flask = "*"

[[package]]
category = "main"
description = "The FlatBuffers serialization format for Python"
name = "flatbuffers"
optional = false
python-versions = "*"
version = "1.12"

[[package]]
category = "main"
<<<<<<< HEAD
description = "File-system specification"
name = "fsspec"
optional = false
python-versions = ">3.6"
version = "0.8.5"

[package.extras]
abfs = ["adlfs"]
adl = ["adlfs"]
dask = ["dask", "distributed"]
dropbox = ["dropboxdrivefs", "requests", "dropbox"]
gcs = ["gcsfs"]
git = ["pygit2"]
github = ["requests"]
gs = ["gcsfs"]
hdfs = ["pyarrow"]
http = ["requests", "aiohttp"]
s3 = ["s3fs"]
sftp = ["paramiko"]
smb = ["smbprotocol"]
ssh = ["paramiko"]

[[package]]
category = "main"
=======
>>>>>>> 6f9cbd47
description = "Clean single-source support for Python 3 and 2"
name = "future"
optional = false
python-versions = ">=2.6, !=3.0.*, !=3.1.*, !=3.2.*"
version = "0.18.2"

[[package]]
category = "main"
description = "Python AST that abstracts the underlying Python version"
name = "gast"
optional = false
python-versions = ">=2.7, !=3.0.*, !=3.1.*, !=3.2.*, !=3.3.*"
version = "0.3.3"

[[package]]
category = "main"
description = "Git Object Database"
name = "gitdb"
optional = true
python-versions = ">=3.4"
version = "4.0.5"

[package.dependencies]
smmap = ">=3.0.1,<4"

[[package]]
category = "main"
description = "Python Git Library"
name = "gitpython"
optional = true
python-versions = ">=3.4"
version = "3.1.11"

[package.dependencies]
gitdb = ">=4.0.1,<5"

[[package]]
category = "main"
description = "Google Authentication Library"
name = "google-auth"
optional = false
python-versions = ">=2.7,!=3.0.*,!=3.1.*,!=3.2.*,!=3.3.*,!=3.4.*,!=3.5.*"
version = "1.24.0"

[package.dependencies]
cachetools = ">=2.0.0,<5.0"
pyasn1-modules = ">=0.2.1"
setuptools = ">=40.3.0"
six = ">=1.9.0"

[package.dependencies.rsa]
python = ">=3.6"
version = ">=3.1.4,<5"

[package.extras]
aiohttp = ["aiohttp (>=3.6.2,<4.0.0dev)"]

[[package]]
category = "main"
description = "Google Authentication Library"
name = "google-auth-oauthlib"
optional = false
python-versions = ">=3.6"
version = "0.4.2"

[package.dependencies]
google-auth = "*"
requests-oauthlib = ">=0.7.0"

[package.extras]
tool = ["click"]

[[package]]
category = "main"
description = "pasta is an AST-based Python refactoring library"
name = "google-pasta"
optional = false
python-versions = "*"
version = "0.2.0"

[package.dependencies]
six = "*"

[[package]]
category = "main"
description = "The Gaussian Process Toolbox"
name = "gpy"
optional = false
python-versions = "*"
version = "1.9.9"

[package.dependencies]
numpy = ">=1.7"
paramz = ">=0.9.0"
scipy = ">=0.16"
six = "*"

[package.extras]
docs = ["sphinx"]
notebook = ["jupyter-client (>=4.0.6)", "ipywidgets (>=4.0.3)", "ipykernel (>=4.1.0)", "notebook (>=4.0.5)"]
optional = ["mpi4py", "ipython (>=4.0.0)"]
plotting = ["matplotlib (>=3.0)", "plotly (>=1.8.6)"]

[[package]]
category = "main"
description = "The Bayesian Optimization Toolbox"
name = "gpyopt"
optional = false
python-versions = "*"
version = "1.2.6"

[package.dependencies]
GPy = ">=1.8"
numpy = ">=1.7"
scipy = ">=0.16"

[package.extras]
docs = ["matplotlib (>=1.3)", "sphinx", "ipython"]
optimizer = ["direct", "cma", "pydoe", "sobol-seq", "emcee"]

[[package]]
category = "main"
description = "An implementation of Gaussian Processes in Pytorch"
name = "gpytorch"
optional = false
python-versions = ">=3.6"
version = "1.3.0"

[package.extras]
dev = ["black", "twine", "pre-commit"]
docs = ["ipython", "ipykernel", "sphinx (<3.0.0)", "sphinx-rtd-theme", "nbsphinx", "m2r"]
examples = ["ipython", "jupyter", "matplotlib", "scipy", "torchvision", "tqdm"]
keops = ["pykeops (>=1.1.1)"]
pyro = ["pyro-ppl (>=1.0.0)"]
test = ["flake8", "flake8-print", "pytest", "nbval"]

[[package]]
category = "main"
description = "HTTP/2-based RPC framework"
name = "grpcio"
optional = false
python-versions = "*"
version = "1.32.0"

[package.dependencies]
six = ">=1.5.2"

[package.extras]
protobuf = ["grpcio-tools (>=1.32.0)"]

[[package]]
category = "main"
description = "Bayesian optimization for categorical variables"
name = "gryffin"
optional = false
python-versions = ">=3.6"
version = "0.1.1"

[package.dependencies]
Cython = "*"
numpy = "*"
sqlalchemy = "*"
tensorflow = ">=2.2.0,<3.0.0"
tensorflow-probability = ">=0.10.1git,<1.0.0"

[[package]]
category = "main"
description = "Read and write HDF5 files from Python"
name = "h5py"
optional = false
python-versions = "*"
version = "2.10.0"

[package.dependencies]
numpy = ">=1.7"
six = "*"

[[package]]
category = "main"
description = "High dimensional Interactive Plotting tool"
name = "hiplot"
optional = true
python-versions = ">=3.6"
version = "0.1.21"

[package.dependencies]
beautifulsoup4 = "*"
flask = "*"
flask-compress = "*"
ipython = ">=7.0.1"

[package.extras]
dev = ["pytest", "mypy", "ipykernel", "wheel", "selenium", "sphinx", "twine", "guzzle-sphinx-theme", "pre-commit", "pandas", "streamlit (>=0.63)"]

[[package]]
category = "main"
description = "Internationalized Domain Names in Applications (IDNA)"
name = "idna"
optional = false
python-versions = ">=2.7, !=3.0.*, !=3.1.*, !=3.2.*, !=3.3.*"
version = "2.10"

[[package]]
category = "main"
description = "Getting image size from png/jpeg/jpeg2000/gif file"
name = "imagesize"
optional = true
python-versions = ">=2.7, !=3.0.*, !=3.1.*, !=3.2.*, !=3.3.*"
version = "1.2.0"

[[package]]
category = "main"
description = "Read metadata from Python packages"
marker = "python_version < \"3.8\""
name = "importlib-metadata"
optional = false
python-versions = ">=3.6"
version = "3.3.0"

[package.dependencies]
zipp = ">=0.5"

[package.dependencies.typing-extensions]
python = "<3.8"
version = ">=3.6.4"

[package.extras]
docs = ["sphinx", "jaraco.packaging (>=3.2)", "rst.linker (>=1.9)"]
testing = ["pytest (>=3.5,<3.7.3 || >3.7.3)", "pytest-checkdocs (>=1.2.3)", "pytest-flake8", "pytest-cov", "jaraco.test (>=3.2.0)", "packaging", "pep517", "pyfakefs", "flufl.flake8", "pytest-black (>=0.3.7)", "pytest-mypy", "importlib-resources (>=1.3)"]

[[package]]
category = "dev"
description = "IPython-enabled pdb"
name = "ipdb"
optional = false
python-versions = ">=2.7"
version = "0.13.4"

[package.dependencies]
setuptools = "*"

[package.dependencies.ipython]
python = ">=3.4"
version = ">=5.1.0"

[[package]]
category = "main"
description = "IPython Kernel for Jupyter"
name = "ipykernel"
optional = false
python-versions = ">=3.5"
version = "5.4.2"

[package.dependencies]
appnope = "*"
ipython = ">=5.0.0"
jupyter-client = "*"
tornado = ">=4.2"
traitlets = ">=4.1.0"

[package.extras]
test = ["pytest (!=5.3.4)", "pytest-cov", "flaky", "nose"]

[[package]]
category = "main"
description = "IPython: Productive Interactive Computing"
name = "ipython"
optional = false
python-versions = ">=3.7"
version = "7.19.0"

[package.dependencies]
appnope = "*"
backcall = "*"
colorama = "*"
decorator = "*"
jedi = ">=0.10"
pexpect = ">4.3"
pickleshare = "*"
prompt-toolkit = ">=2.0.0,<3.0.0 || >3.0.0,<3.0.1 || >3.0.1,<3.1.0"
pygments = "*"
setuptools = ">=18.5"
traitlets = ">=4.2"

[package.extras]
all = ["Sphinx (>=1.3)", "ipykernel", "ipyparallel", "ipywidgets", "nbconvert", "nbformat", "nose (>=0.10.1)", "notebook", "numpy (>=1.14)", "pygments", "qtconsole", "requests", "testpath"]
doc = ["Sphinx (>=1.3)"]
kernel = ["ipykernel"]
nbconvert = ["nbconvert"]
nbformat = ["nbformat"]
notebook = ["notebook", "ipywidgets"]
parallel = ["ipyparallel"]
qtconsole = ["qtconsole"]
test = ["nose (>=0.10.1)", "requests", "testpath", "pygments", "nbformat", "ipykernel", "numpy (>=1.14)"]

[[package]]
category = "main"
description = "Vestigial utilities from IPython"
name = "ipython-genutils"
optional = false
python-versions = "*"
version = "0.2.0"

[[package]]
category = "main"
description = "IPython HTML widgets for Jupyter"
name = "ipywidgets"
optional = false
python-versions = "*"
version = "7.5.1"

[package.dependencies]
ipykernel = ">=4.5.1"
nbformat = ">=4.2.0"
traitlets = ">=4.3.1"
widgetsnbextension = ">=3.5.0,<3.6.0"

[package.dependencies.ipython]
python = ">=3.3"
version = ">=4.0.0"

[package.extras]
test = ["pytest (>=3.6.0)", "pytest-cov", "mock"]

[[package]]
category = "main"
description = "Various helpers to pass data to untrusted environments and back."
name = "itsdangerous"
optional = true
python-versions = ">=2.7, !=3.0.*, !=3.1.*, !=3.2.*, !=3.3.*"
version = "1.1.0"

[[package]]
category = "main"
description = "An autocompletion tool for Python that can be used for text editors."
marker = "python_version >= \"3.4\""
name = "jedi"
optional = false
python-versions = ">=2.7, !=3.0.*, !=3.1.*, !=3.2.*, !=3.3.*, !=3.4.*"
version = "0.17.2"

[package.dependencies]
parso = ">=0.7.0,<0.8.0"

[package.extras]
qa = ["flake8 (3.7.9)"]
testing = ["Django (<3.1)", "colorama", "docopt", "pytest (>=3.9.0,<5.0.0)"]

[[package]]
category = "main"
description = "A very fast and expressive template engine."
name = "jinja2"
optional = false
python-versions = ">=2.7, !=3.0.*, !=3.1.*, !=3.2.*, !=3.3.*, !=3.4.*"
version = "2.11.2"

[package.dependencies]
MarkupSafe = ">=0.23"

[package.extras]
i18n = ["Babel (>=0.8)"]

[[package]]
category = "main"
description = "JSON Matching Expressions"
name = "jmespath"
optional = false
python-versions = ">=2.6, !=3.0.*, !=3.1.*, !=3.2.*"
version = "0.10.0"

[[package]]
category = "main"
description = "Lightweight pipelining with Python functions"
name = "joblib"
optional = false
python-versions = ">=3.6"
version = "1.0.0"

[[package]]
category = "main"
description = "An implementation of JSON Reference for Python"
name = "jsonref"
optional = true
python-versions = "*"
version = "0.2"

[[package]]
category = "main"
description = "An implementation of JSON Schema validation for Python"
name = "jsonschema"
optional = false
python-versions = "*"
version = "3.2.0"

[package.dependencies]
attrs = ">=17.4.0"
pyrsistent = ">=0.14.0"
setuptools = "*"
six = ">=1.11.0"

[package.dependencies.importlib-metadata]
python = "<3.8"
version = "*"

[package.extras]
format = ["idna", "jsonpointer (>1.13)", "rfc3987", "strict-rfc3339", "webcolors"]
format_nongpl = ["idna", "jsonpointer (>1.13)", "webcolors", "rfc3986-validator (>0.1.0)", "rfc3339-validator"]

[[package]]
category = "main"
description = "Jupyter protocol implementation and client libraries"
name = "jupyter-client"
optional = false
python-versions = ">=3.5"
version = "6.1.7"

[package.dependencies]
jupyter-core = ">=4.6.0"
python-dateutil = ">=2.1"
pyzmq = ">=13"
tornado = ">=4.1"
traitlets = "*"

[package.extras]
test = ["ipykernel", "ipython", "mock", "pytest", "pytest-asyncio", "async-generator", "pytest-timeout"]

[[package]]
category = "main"
description = "Jupyter core package. A base package on which Jupyter projects rely."
name = "jupyter-core"
optional = false
python-versions = ">=3.6"
version = "4.7.0"

[package.dependencies]
pywin32 = ">=1.0"
traitlets = "*"

[[package]]
category = "main"
description = "Pygments theme using JupyterLab CSS variables"
name = "jupyterlab-pygments"
optional = false
python-versions = "*"
version = "0.1.2"

[package.dependencies]
pygments = ">=2.4.1,<3"

[[package]]
category = "main"
description = "Easy data preprocessing and data augmentation for deep learning models"
name = "keras-preprocessing"
optional = false
python-versions = "*"
version = "1.1.2"

[package.dependencies]
numpy = ">=1.9.1"
six = ">=1.9.0"

[package.extras]
image = ["scipy (>=0.14)", "Pillow (>=5.2.0)"]
pep8 = ["flake8"]
tests = ["pandas", "pillow", "tensorflow", "keras", "pytest", "pytest-xdist", "pytest-cov"]

[[package]]
category = "main"
description = "A fast implementation of the Cassowary constraint solver"
name = "kiwisolver"
optional = false
python-versions = ">=3.6"
version = "1.3.1"

[[package]]
category = "main"
description = "LightGBM Python Package"
name = "lightgbm"
optional = true
python-versions = "*"
version = "3.1.1"

[package.dependencies]
numpy = "*"
scikit-learn = "!=0.22.0"
scipy = "*"
wheel = "*"

[[package]]
category = "main"
description = "lightweight wrapper around basic LLVM functionality"
name = "llvmlite"
optional = false
python-versions = ">=3.6"
version = "0.35.0rc3"

[[package]]
category = "main"
description = "Python implementation of Markdown."
name = "markdown"
optional = false
python-versions = ">=3.6"
version = "3.3.3"

[package.dependencies]
[package.dependencies.importlib-metadata]
python = "<3.8"
version = "*"

[package.extras]
testing = ["coverage", "pyyaml"]

[[package]]
category = "main"
description = "Safely add untrusted strings to HTML/XML markup."
name = "markupsafe"
optional = false
python-versions = ">=2.7,!=3.0.*,!=3.1.*,!=3.2.*,!=3.3.*"
version = "1.1.1"

[[package]]
category = "main"
description = "Python plotting package"
name = "matplotlib"
optional = false
python-versions = ">=3.6"
version = "3.3.3"

[package.dependencies]
cycler = ">=0.10"
kiwisolver = ">=1.0.1"
numpy = ">=1.15"
pillow = ">=6.2.0"
pyparsing = ">=2.0.3,<2.0.4 || >2.0.4,<2.1.2 || >2.1.2,<2.1.6 || >2.1.6"
python-dateutil = ">=2.1"

[[package]]
category = "main"
description = "The fastest markdown parser in pure Python"
name = "mistune"
optional = false
python-versions = "*"
version = "0.8.4"

[[package]]
category = "main"
description = "An implementation of time.monotonic() for Python 2 & < 3.3"
name = "monotonic"
optional = true
python-versions = "*"
version = "1.5"

[[package]]
category = "main"
description = "More routines for operating on iterables, beyond itertools"
name = "more-itertools"
optional = false
python-versions = ">=3.5"
version = "8.6.0"

[[package]]
category = "main"
description = "MessagePack (de)serializer."
name = "msgpack"
optional = true
python-versions = "*"
version = "1.0.2"

[[package]]
category = "dev"
description = "Experimental type system extensions for programs checked with the mypy typechecker."
name = "mypy-extensions"
optional = false
python-versions = "*"
version = "0.4.3"

[[package]]
category = "main"
description = "A client library for executing notebooks. Formerly nbconvert's ExecutePreprocessor."
name = "nbclient"
optional = false
python-versions = ">=3.6"
version = "0.5.1"

[package.dependencies]
async-generator = "*"
jupyter-client = ">=6.1.5"
nbformat = ">=5.0"
nest-asyncio = "*"
traitlets = ">=4.2"

[package.extras]
dev = ["codecov", "coverage", "ipython", "ipykernel", "ipywidgets", "pytest (>=4.1)", "pytest-cov (>=2.6.1)", "check-manifest", "flake8", "mypy", "tox", "bumpversion", "xmltodict", "pip (>=18.1)", "wheel (>=0.31.0)", "setuptools (>=38.6.0)", "twine (>=1.11.0)", "black"]
sphinx = ["Sphinx (>=1.7)", "sphinx-book-theme", "mock", "moto", "myst-parser"]
test = ["codecov", "coverage", "ipython", "ipykernel", "ipywidgets", "pytest (>=4.1)", "pytest-cov (>=2.6.1)", "check-manifest", "flake8", "mypy", "tox", "bumpversion", "xmltodict", "pip (>=18.1)", "wheel (>=0.31.0)", "setuptools (>=38.6.0)", "twine (>=1.11.0)", "black"]

[[package]]
category = "main"
description = "Converting Jupyter Notebooks"
name = "nbconvert"
optional = false
python-versions = ">=3.6"
version = "6.0.7"

[package.dependencies]
bleach = "*"
defusedxml = "*"
entrypoints = ">=0.2.2"
jinja2 = ">=2.4"
jupyter-core = "*"
jupyterlab-pygments = "*"
mistune = ">=0.8.1,<2"
nbclient = ">=0.5.0,<0.6.0"
nbformat = ">=4.4"
pandocfilters = ">=1.4.1"
pygments = ">=2.4.1"
testpath = "*"
traitlets = ">=4.2"

[package.extras]
all = ["pytest", "pytest-cov", "pytest-dependency", "ipykernel", "ipywidgets (>=7)", "pyppeteer (0.2.2)", "tornado (>=4.0)", "sphinx (>=1.5.1)", "sphinx-rtd-theme", "nbsphinx (>=0.2.12)", "ipython"]
docs = ["sphinx (>=1.5.1)", "sphinx-rtd-theme", "nbsphinx (>=0.2.12)", "ipython"]
serve = ["tornado (>=4.0)"]
test = ["pytest", "pytest-cov", "pytest-dependency", "ipykernel", "ipywidgets (>=7)", "pyppeteer (0.2.2)"]
webpdf = ["pyppeteer (0.2.2)"]

[[package]]
category = "main"
description = "The Jupyter Notebook format"
name = "nbformat"
optional = false
python-versions = ">=3.5"
version = "5.0.8"

[package.dependencies]
ipython-genutils = "*"
jsonschema = ">=2.4,<2.5.0 || >2.5.0"
jupyter-core = "*"
traitlets = ">=4.1"

[package.extras]
fast = ["fastjsonschema"]
test = ["fastjsonschema", "testpath", "pytest", "pytest-cov"]

[[package]]
category = "main"
description = "Jupyter Notebook Tools for Sphinx"
name = "nbsphinx"
optional = true
python-versions = ">=3"
version = "0.7.1"

[package.dependencies]
docutils = "*"
jinja2 = "*"
nbconvert = "!=5.4"
nbformat = "*"
sphinx = ">=1.8"
traitlets = "*"

[[package]]
category = "main"
description = "Neptune Client"
name = "neptune-client"
optional = true
python-versions = "*"
version = "0.4.129"

[package.dependencies]
GitPython = ">=2.0.8"
Pillow = ">=1.1.6"
PyJWT = "*"
bravado = "*"
click = ">=7.0"
future = ">=0.17.1"
oauthlib = ">=2.1.0"
packaging = "*"
pandas = "*"
py3nvml = "*"
requests = ">=2.20.0"
requests-oauthlib = ">=1.0.0"
six = ">=1.12.0"
websocket-client = ">=0.35.0"

[[package]]
category = "main"
description = "Patch asyncio to allow nested event loops"
name = "nest-asyncio"
optional = false
python-versions = ">=3.5"
version = "1.4.3"

[[package]]
category = "main"
description = "A web-based notebook environment for interactive computing"
name = "notebook"
optional = false
python-versions = ">=3.5"
version = "6.1.5"

[package.dependencies]
Send2Trash = "*"
argon2-cffi = "*"
ipykernel = "*"
ipython-genutils = "*"
jinja2 = "*"
jupyter-client = ">=5.3.4"
jupyter-core = ">=4.6.1"
nbconvert = "*"
nbformat = "*"
prometheus-client = "*"
pyzmq = ">=17"
terminado = ">=0.8.3"
tornado = ">=5.0"
traitlets = ">=4.2.1"

[package.extras]
docs = ["sphinx", "nbsphinx", "sphinxcontrib-github-alt"]
test = ["nose", "coverage", "requests", "nose-warnings-filters", "nbval", "nose-exclude", "selenium", "pytest", "pytest-cov", "requests-unixsocket"]

[[package]]
category = "main"
description = "compiling Python code using LLVM"
name = "numba"
optional = false
python-versions = ">=3.6"
version = "0.51.2"

[package.dependencies]
llvmlite = ">=0.34.0.dev0,<0.35"
numpy = ">=1.15"
setuptools = "*"

[[package]]
category = "main"
description = "NumPy is the fundamental package for array computing with Python."
name = "numpy"
optional = false
python-versions = ">=3.6"
version = "1.19.4"

[[package]]
category = "main"
description = "A generic, spec-compliant, thorough implementation of the OAuth request-signing logic"
name = "oauthlib"
optional = false
python-versions = ">=2.7, !=3.0.*, !=3.1.*, !=3.2.*, !=3.3.*"
version = "3.1.0"

[package.extras]
rsa = ["cryptography"]
signals = ["blinker"]
signedtoken = ["cryptography", "pyjwt (>=1.0.0)"]

[[package]]
category = "main"
description = "Wrapper package for OpenCV python bindings."
name = "opencv-python"
optional = true
python-versions = ">=3.6"
version = "4.4.0.46"

[[package]]
category = "main"
description = "Optimizing numpys einsum function"
name = "opt-einsum"
optional = false
python-versions = ">=3.5"
version = "3.3.0"

[package.dependencies]
numpy = ">=1.7"

[package.extras]
docs = ["sphinx (1.2.3)", "sphinxcontrib-napoleon", "sphinx-rtd-theme", "numpydoc"]
tests = ["pytest", "pytest-cov", "pytest-pep8"]

[[package]]
category = "main"
description = "Core utilities for Python packages"
name = "packaging"
optional = false
python-versions = ">=2.7, !=3.0.*, !=3.1.*, !=3.2.*, !=3.3.*"
version = "20.8"

[package.dependencies]
pyparsing = ">=2.0.2"

[[package]]
category = "main"
description = "Powerful data structures for data analysis, time series, and statistics"
name = "pandas"
optional = false
python-versions = ">=3.6.1"
version = "1.1.5"

[package.dependencies]
numpy = ">=1.15.4"
python-dateutil = ">=2.7.3"
pytz = ">=2017.2"

[package.extras]
test = ["pytest (>=4.0.2)", "pytest-xdist", "hypothesis (>=3.58)"]

[[package]]
category = "main"
description = "Utilities for writing pandoc filters in python"
name = "pandocfilters"
optional = false
python-versions = ">=2.7, !=3.0.*, !=3.1.*, !=3.2.*, !=3.3.*"
version = "1.4.3"

[[package]]
category = "main"
description = "SSH2 protocol library"
name = "paramiko"
optional = true
python-versions = "*"
version = "2.7.2"

[package.dependencies]
bcrypt = ">=3.1.3"
cryptography = ">=2.5"
pynacl = ">=1.0.1"

[package.extras]
all = ["pyasn1 (>=0.1.7)", "pynacl (>=1.0.1)", "bcrypt (>=3.1.3)", "invoke (>=1.3)", "gssapi (>=1.4.1)", "pywin32 (>=2.1.8)"]
ed25519 = ["pynacl (>=1.0.1)", "bcrypt (>=3.1.3)"]
gssapi = ["pyasn1 (>=0.1.7)", "gssapi (>=1.4.1)", "pywin32 (>=2.1.8)"]
invoke = ["invoke (>=1.3)"]

[[package]]
category = "main"
description = "The Parameterization Framework"
name = "paramz"
optional = false
python-versions = "*"
version = "0.9.5"

[package.dependencies]
decorator = ">=4.0.10"
numpy = ">=1.7"
scipy = "*"
six = "*"

[package.extras]
docs = ["sphinx"]
notebook = ["jupyter_client (>=4.0.6)", "ipywidgets (>=4.0.3)", "ipykernel (>=4.1.0)", "notebook (>=4.0.5)"]
optimization = ["climin"]

[[package]]
category = "main"
description = "A Python Parser"
marker = "python_version >= \"3.4\""
name = "parso"
optional = false
python-versions = ">=2.7, !=3.0.*, !=3.1.*, !=3.2.*, !=3.3.*"
version = "0.7.1"

[package.extras]
testing = ["docopt", "pytest (>=3.0.7)"]

[[package]]
category = "dev"
description = "Utility library for gitignore style pattern matching of file paths."
name = "pathspec"
optional = false
python-versions = ">=2.7, !=3.0.*, !=3.1.*, !=3.2.*, !=3.3.*, !=3.4.*"
version = "0.8.1"

[[package]]
category = "main"
description = "Pexpect allows easy control of interactive console applications."
marker = "python_version >= \"3.4\" and sys_platform != \"win32\""
name = "pexpect"
optional = false
python-versions = "*"
version = "4.8.0"

[package.dependencies]
ptyprocess = ">=0.5"

[[package]]
category = "main"
description = "Tiny 'shelve'-like database with concurrency support"
marker = "python_version >= \"3.4\""
name = "pickleshare"
optional = false
python-versions = "*"
version = "0.7.5"

[[package]]
category = "main"
description = "Python Imaging Library (Fork)"
name = "pillow"
optional = false
python-versions = ">=3.6"
version = "8.0.1"

[[package]]
category = "main"
description = "plugin and hook calling mechanisms for python"
name = "pluggy"
optional = false
python-versions = ">=2.7, !=3.0.*, !=3.1.*, !=3.2.*, !=3.3.*"
version = "0.13.1"

[package.dependencies]
[package.dependencies.importlib-metadata]
python = "<3.8"
version = ">=0.12"

[package.extras]
dev = ["pre-commit", "tox"]

[[package]]
category = "main"
description = "Python client for the Prometheus monitoring system."
name = "prometheus-client"
optional = false
python-versions = "*"
version = "0.9.0"

[package.extras]
twisted = ["twisted"]

[[package]]
category = "main"
description = "Library for building powerful interactive command lines in Python"
marker = "python_version >= \"3.4\""
name = "prompt-toolkit"
optional = false
python-versions = ">=3.6.1"
version = "3.0.8"

[package.dependencies]
wcwidth = "*"

[[package]]
category = "main"
description = "Protocol Buffers"
name = "protobuf"
optional = false
python-versions = "*"
version = "3.14.0"

[package.dependencies]
six = ">=1.9"

[[package]]
category = "main"
description = "Run a subprocess in a pseudo terminal"
marker = "python_version >= \"3.4\" and sys_platform != \"win32\" or os_name != \"nt\""
name = "ptyprocess"
optional = false
python-versions = "*"
version = "0.6.0"

[[package]]
category = "main"
description = "library with cross-python path, ini-parsing, io, code, log facilities"
name = "py"
optional = false
python-versions = ">=2.7, !=3.0.*, !=3.1.*, !=3.2.*, !=3.3.*"
version = "1.10.0"

[[package]]
category = "main"
description = "Python 3 Bindings for the NVIDIA Management Library"
name = "py3nvml"
optional = true
python-versions = "*"
version = "0.2.6"

[package.dependencies]
xmltodict = "*"

[[package]]
category = "main"
description = "Python library for Apache Arrow"
name = "pyarrow"
optional = false
python-versions = ">=3.5"
version = "2.0.0"

[package.dependencies]
numpy = ">=1.14"

[[package]]
category = "main"
description = "ASN.1 types and codecs"
name = "pyasn1"
optional = false
python-versions = "*"
version = "0.4.8"

[[package]]
category = "main"
description = "A collection of ASN.1-based protocols modules."
name = "pyasn1-modules"
optional = false
python-versions = "*"
version = "0.2.8"

[package.dependencies]
pyasn1 = ">=0.4.6,<0.5.0"

[[package]]
category = "main"
description = "C parser in Python"
name = "pycparser"
optional = false
python-versions = ">=2.7, !=3.0.*, !=3.1.*, !=3.2.*, !=3.3.*"
version = "2.20"

[[package]]
category = "main"
description = "Widget for deck.gl maps"
name = "pydeck"
optional = false
python-versions = "*"
version = "0.5.0"

[package.dependencies]
ipywidgets = ">=7.0.0"
jinja2 = ">=2.10.1"
numpy = ">=1.16.4"
traitlets = ">=4.3.2"

[package.dependencies.ipykernel]
python = ">=3.4"
version = ">=5.1.2"

[package.extras]
testing = ["pytest"]

[[package]]
category = "main"
description = "Pygments is a syntax highlighting package written in Python."
name = "pygments"
optional = false
python-versions = ">=3.5"
version = "2.7.3"

[[package]]
category = "main"
description = "JSON Web Token implementation in Python"
name = "pyjwt"
optional = true
python-versions = "*"
version = "1.7.1"

[package.extras]
crypto = ["cryptography (>=1.4)"]
flake8 = ["flake8", "flake8-import-order", "pep8-naming"]
test = ["pytest (>=4.0.1,<5.0.0)", "pytest-cov (>=2.6.0,<3.0.0)", "pytest-runner (>=4.2,<5.0.0)"]

[[package]]
category = "main"
description = "Multi-Objective Optimization in Python"
name = "pymoo"
optional = false
python-versions = ">=3.6"
version = "0.4.2.1"

[package.dependencies]
autograd = ">=1.3"
cma = "2.7"
matplotlib = ">=3"
numpy = ">=1.15"
scipy = ">=1.1"

[[package]]
category = "main"
description = "Python binding to the Networking and Cryptography (NaCl) library"
name = "pynacl"
optional = true
python-versions = ">=2.7, !=3.0.*, !=3.1.*, !=3.2.*, !=3.3.*"
version = "1.4.0"

[package.dependencies]
cffi = ">=1.4.1"
six = "*"

[package.extras]
docs = ["sphinx (>=1.6.5)", "sphinx-rtd-theme"]
tests = ["pytest (>=3.2.1,<3.3.0 || >3.3.0)", "hypothesis (>=3.27.0)"]

[[package]]
category = "main"
description = "Python parsing module"
name = "pyparsing"
optional = false
python-versions = ">=2.6, !=3.0.*, !=3.1.*, !=3.2.*"
version = "2.4.7"

[[package]]
category = "main"
description = "Video Recording made easy - The tool you need for animations using Matplotlib, Plotly and other plotting libraries."
name = "pyrecorder"
optional = true
python-versions = ">=3.6"
version = "0.1.8"

[package.dependencies]
Pillow = "*"
matplotlib = ">=3"
numpy = ">=1.15"
opencv-python = ">=4.0.0.21"

[[package]]
category = "main"
description = "Implementation of random fourier feature (RFF) approximations and Thompson sampling."
name = "pyrff"
optional = false
python-versions = ">=3.6"
version = "2.0.1"

[package.dependencies]
fastprogress = "*"
h5py = "*"
numba = "*"
numpy = "*"
pytest = "*"
scipy = "*"
typing = "*"

[[package]]
category = "main"
description = "Persistent/Functional/Immutable data structures"
name = "pyrsistent"
optional = false
python-versions = ">=3.5"
version = "0.17.3"

[[package]]
category = "main"
description = "pytest: simple powerful testing with Python"
name = "pytest"
optional = false
python-versions = ">=2.7, !=3.0.*, !=3.1.*, !=3.2.*, !=3.3.*"
version = "3.10.1"

[package.dependencies]
atomicwrites = ">=1.0"
attrs = ">=17.4.0"
colorama = "*"
more-itertools = ">=4.0.0"
pluggy = ">=0.7"
py = ">=1.5.0"
setuptools = "*"
six = ">=1.10.0"

[[package]]
category = "main"
description = "Extensions to the standard Python datetime module"
name = "python-dateutil"
optional = false
python-versions = "!=3.0.*,!=3.1.*,!=3.2.*,>=2.7"
version = "2.8.1"

[package.dependencies]
six = ">=1.5"

[[package]]
category = "main"
description = "PyTorch Lightning is the lightweight PyTorch wrapper for ML researchers. Scale your models. Write less boilerplate."
name = "pytorch-lightning"
optional = false
python-versions = ">=3.6"
version = "1.1.1"

[package.dependencies]
PyYAML = ">=5.1"
fsspec = ">=0.8.0"
future = ">=0.17.1"
numpy = ">=1.16.6"
tensorboard = ">=2.2.0"
torch = ">=1.3"
tqdm = ">=4.41.0"

[package.extras]
all = ["matplotlib (>3.1)", "horovod (>=0.20.2)", "omegaconf (>=2.0.1)", "torchtext (>=0.3.1,<0.7)", "onnx (>=1.7.0)", "onnxruntime (>=1.3.0)", "hydra-core (>=1.0)", "neptune-client (>=0.4.109)", "comet-ml (>=3.1.12)", "mlflow (>=1.0.0)", "test-tube (>=0.7.5)", "wandb (>=0.8.21)", "coverage (>=5.0)", "codecov (>=2.1)", "pytest (>=5.0)", "flake8 (>=3.6)", "flake8-black", "check-manifest", "twine (1.13.0)", "scikit-learn (>=0.22.2)", "scikit-image (>=0.17.2)", "black (>=20.8b1)", "isort (>=5.6.4)", "mypy (>=0.720)", "pre-commit (>=1.0)", "cloudpickle (>=1.3)", "nltk (>=3.3)", "torchvision (>=0.4.1)", "gym (>=0.17.0)"]
cpu = ["matplotlib (>3.1)", "omegaconf (>=2.0.1)", "torchtext (>=0.3.1,<0.7)", "onnx (>=1.7.0)", "onnxruntime (>=1.3.0)", "hydra-core (>=1.0)", "neptune-client (>=0.4.109)", "comet-ml (>=3.1.12)", "mlflow (>=1.0.0)", "test-tube (>=0.7.5)", "wandb (>=0.8.21)", "coverage (>=5.0)", "codecov (>=2.1)", "pytest (>=5.0)", "flake8 (>=3.6)", "flake8-black", "check-manifest", "twine (1.13.0)", "scikit-learn (>=0.22.2)", "scikit-image (>=0.17.2)", "black (>=20.8b1)", "isort (>=5.6.4)", "mypy (>=0.720)", "pre-commit (>=1.0)", "cloudpickle (>=1.3)", "nltk (>=3.3)", "torchvision (>=0.4.1)", "gym (>=0.17.0)"]
cpu-extra = ["matplotlib (>3.1)", "omegaconf (>=2.0.1)", "torchtext (>=0.3.1,<0.7)", "onnx (>=1.7.0)", "onnxruntime (>=1.3.0)", "hydra-core (>=1.0)"]
dev = ["matplotlib (>3.1)", "horovod (>=0.20.2)", "omegaconf (>=2.0.1)", "torchtext (>=0.3.1,<0.7)", "onnx (>=1.7.0)", "onnxruntime (>=1.3.0)", "hydra-core (>=1.0)", "neptune-client (>=0.4.109)", "comet-ml (>=3.1.12)", "mlflow (>=1.0.0)", "test-tube (>=0.7.5)", "wandb (>=0.8.21)", "coverage (>=5.0)", "codecov (>=2.1)", "pytest (>=5.0)", "flake8 (>=3.6)", "flake8-black", "check-manifest", "twine (1.13.0)", "scikit-learn (>=0.22.2)", "scikit-image (>=0.17.2)", "black (>=20.8b1)", "isort (>=5.6.4)", "mypy (>=0.720)", "pre-commit (>=1.0)", "cloudpickle (>=1.3)", "nltk (>=3.3)"]
examples = ["torchvision (>=0.4.1)", "gym (>=0.17.0)"]
extra = ["matplotlib (>3.1)", "horovod (>=0.20.2)", "omegaconf (>=2.0.1)", "torchtext (>=0.3.1,<0.7)", "onnx (>=1.7.0)", "onnxruntime (>=1.3.0)", "hydra-core (>=1.0)"]
loggers = ["neptune-client (>=0.4.109)", "comet-ml (>=3.1.12)", "mlflow (>=1.0.0)", "test-tube (>=0.7.5)", "wandb (>=0.8.21)"]
test = ["coverage (>=5.0)", "codecov (>=2.1)", "pytest (>=5.0)", "flake8 (>=3.6)", "flake8-black", "check-manifest", "twine (1.13.0)", "scikit-learn (>=0.22.2)", "scikit-image (>=0.17.2)", "black (>=20.8b1)", "isort (>=5.6.4)", "mypy (>=0.720)", "pre-commit (>=1.0)", "cloudpickle (>=1.3)", "nltk (>=3.3)"]

[[package]]
category = "main"
description = "World timezone definitions, modern and historical"
name = "pytz"
optional = false
python-versions = "*"
version = "2020.4"

[[package]]
category = "main"
description = "Python for Window Extensions"
marker = "python_version >= \"3.4\" and sys_platform == \"win32\" or sys_platform == \"win32\""
name = "pywin32"
optional = false
python-versions = "*"
version = "300"

[[package]]
category = "main"
description = "Python bindings for the winpty library"
marker = "os_name == \"nt\""
name = "pywinpty"
optional = false
python-versions = "*"
version = "0.5.7"

[[package]]
category = "main"
description = "YAML parser and emitter for Python"
name = "pyyaml"
optional = true
python-versions = ">=2.7, !=3.0.*, !=3.1.*, !=3.2.*, !=3.3.*, !=3.4.*"
version = "5.3.1"

[[package]]
category = "main"
description = "Python bindings for 0MQ"
name = "pyzmq"
optional = false
python-versions = ">=3.5"
version = "20.0.0"

[package.dependencies]
cffi = "*"
py = "*"

[[package]]
category = "dev"
description = "Alternative regular expression module, to replace re."
name = "regex"
optional = false
python-versions = "*"
version = "2020.11.13"

[[package]]
category = "main"
description = "Python HTTP for Humans."
name = "requests"
optional = false
python-versions = ">=2.7, !=3.0.*, !=3.1.*, !=3.2.*, !=3.3.*, !=3.4.*"
version = "2.25.1"

[package.dependencies]
certifi = ">=2017.4.17"
chardet = ">=3.0.2,<5"
idna = ">=2.5,<3"
urllib3 = ">=1.21.1,<1.27"

[package.extras]
security = ["pyOpenSSL (>=0.14)", "cryptography (>=1.3.4)"]
socks = ["PySocks (>=1.5.6,<1.5.7 || >1.5.7)", "win-inet-pton"]

[[package]]
category = "main"
description = "OAuthlib authentication support for Requests."
name = "requests-oauthlib"
optional = false
python-versions = ">=2.7, !=3.0.*, !=3.1.*, !=3.2.*, !=3.3.*"
version = "1.3.0"

[package.dependencies]
oauthlib = ">=3.0.0"
requests = ">=2.0.0"

[package.extras]
rsa = ["oauthlib (>=3.0.0)"]

[[package]]
category = "dev"
description = "a python refactoring library..."
name = "rope"
optional = false
python-versions = "*"
version = "0.17.0"

[package.extras]
dev = ["pytest"]

[[package]]
category = "main"
description = "Pure-Python RSA implementation"
marker = "python_version >= \"3.6\""
name = "rsa"
optional = false
python-versions = ">=3.5, <4"
version = "4.6"

[package.dependencies]
pyasn1 = ">=0.1.3"

[[package]]
category = "main"
description = "An Amazon S3 Transfer Manager"
name = "s3transfer"
optional = false
python-versions = "*"
version = "0.3.3"

[package.dependencies]
botocore = ">=1.12.36,<2.0a.0"

[[package]]
category = "main"
description = "A set of python modules for machine learning and data mining"
name = "scikit-learn"
optional = false
python-versions = ">=3.6"
version = "0.23.2"

[package.dependencies]
joblib = ">=0.11"
numpy = ">=1.13.3"
scipy = ">=0.19.1"
threadpoolctl = ">=2.0.0"

[package.extras]
alldeps = ["numpy (>=1.13.3)", "scipy (>=0.19.1)"]

[[package]]
category = "main"
description = "SciPy: Scientific Library for Python"
name = "scipy"
optional = false
python-versions = ">=3.6"
version = "1.5.4"

[package.dependencies]
numpy = ">=1.14.5"

[[package]]
category = "main"
description = "Send file to trash natively under Mac OS X, Windows and Linux."
name = "send2trash"
optional = false
python-versions = "*"
version = "1.5.0"

[[package]]
category = "main"
description = "Simple, fast, extensible JSON encoder/decoder for Python"
name = "simplejson"
optional = true
python-versions = ">=2.5, !=3.0.*, !=3.1.*, !=3.2.*"
version = "3.17.2"

[[package]]
category = "main"
description = "Python 2 and 3 compatibility utilities"
name = "six"
optional = false
python-versions = ">=2.7, !=3.0.*, !=3.1.*, !=3.2.*"
version = "1.15.0"

[[package]]
category = "main"
description = "A pure Python implementation of a sliding window memory map manager"
name = "smmap"
optional = true
python-versions = ">=2.7, !=3.0.*, !=3.1.*, !=3.2.*, !=3.3.*"
version = "3.0.4"

[[package]]
category = "main"
description = "This package provides 26 stemmers for 25 languages generated from Snowball algorithms."
name = "snowballstemmer"
optional = true
python-versions = "*"
version = "2.0.0"

[[package]]
category = "main"
description = "A modern CSS selector implementation for Beautiful Soup."
marker = "python_version >= \"3.0\""
name = "soupsieve"
optional = true
python-versions = ">=3.5"
version = "2.1"

[[package]]
category = "main"
description = "Python documentation generator"
name = "sphinx"
optional = true
python-versions = ">=3.5"
version = "3.3.1"

[package.dependencies]
Jinja2 = ">=2.3"
Pygments = ">=2.0"
alabaster = ">=0.7,<0.8"
babel = ">=1.3"
colorama = ">=0.3.5"
docutils = ">=0.12"
imagesize = "*"
packaging = "*"
requests = ">=2.5.0"
setuptools = "*"
snowballstemmer = ">=1.1"
sphinxcontrib-applehelp = "*"
sphinxcontrib-devhelp = "*"
sphinxcontrib-htmlhelp = "*"
sphinxcontrib-jsmath = "*"
sphinxcontrib-qthelp = "*"
sphinxcontrib-serializinghtml = "*"

[package.extras]
docs = ["sphinxcontrib-websupport"]
lint = ["flake8 (>=3.5.0)", "flake8-import-order", "mypy (>=0.790)", "docutils-stubs"]
test = ["pytest", "pytest-cov", "html5lib", "typed-ast", "cython"]

[[package]]
category = "main"
description = "Read the Docs theme for Sphinx"
name = "sphinx-rtd-theme"
optional = true
python-versions = "*"
version = "0.5.0"

[package.dependencies]
sphinx = "*"

[package.extras]
dev = ["transifex-client", "sphinxcontrib-httpdomain", "bump2version"]

[[package]]
category = "main"
description = "sphinxcontrib-applehelp is a sphinx extension which outputs Apple help books"
name = "sphinxcontrib-applehelp"
optional = true
python-versions = ">=3.5"
version = "1.0.2"

[package.extras]
lint = ["flake8", "mypy", "docutils-stubs"]
test = ["pytest"]

[[package]]
category = "main"
description = "sphinxcontrib-devhelp is a sphinx extension which outputs Devhelp document."
name = "sphinxcontrib-devhelp"
optional = true
python-versions = ">=3.5"
version = "1.0.2"

[package.extras]
lint = ["flake8", "mypy", "docutils-stubs"]
test = ["pytest"]

[[package]]
category = "main"
description = "sphinxcontrib-htmlhelp is a sphinx extension which renders HTML help files"
name = "sphinxcontrib-htmlhelp"
optional = true
python-versions = ">=3.5"
version = "1.0.3"

[package.extras]
lint = ["flake8", "mypy", "docutils-stubs"]
test = ["pytest", "html5lib"]

[[package]]
category = "main"
description = "A sphinx extension which renders display math in HTML via JavaScript"
name = "sphinxcontrib-jsmath"
optional = true
python-versions = ">=3.5"
version = "1.0.1"

[package.extras]
test = ["pytest", "flake8", "mypy"]

[[package]]
category = "main"
description = "sphinxcontrib-qthelp is a sphinx extension which outputs QtHelp document."
name = "sphinxcontrib-qthelp"
optional = true
python-versions = ">=3.5"
version = "1.0.3"

[package.extras]
lint = ["flake8", "mypy", "docutils-stubs"]
test = ["pytest"]

[[package]]
category = "main"
description = "sphinxcontrib-serializinghtml is a sphinx extension which outputs \"serialized\" HTML files (json and pickle)."
name = "sphinxcontrib-serializinghtml"
optional = true
python-versions = ">=3.5"
version = "1.1.4"

[package.extras]
lint = ["flake8", "mypy", "docutils-stubs"]
test = ["pytest"]

[[package]]
category = "main"
description = "SQCommon - skopt common optimizer API"
name = "sqcommon"
optional = false
python-versions = "*"
version = "0.3.2"

[package.dependencies]
numpy = "*"

[[package]]
category = "main"
description = "Database Abstraction Library"
name = "sqlalchemy"
optional = false
python-versions = ">=2.7, !=3.0.*, !=3.1.*, !=3.2.*, !=3.3.*"
version = "1.3.22"

[package.extras]
mssql = ["pyodbc"]
mssql_pymssql = ["pymssql"]
mssql_pyodbc = ["pyodbc"]
mysql = ["mysqlclient"]
oracle = ["cx-oracle"]
postgresql = ["psycopg2"]
postgresql_pg8000 = ["pg8000"]
postgresql_psycopg2binary = ["psycopg2-binary"]
postgresql_psycopg2cffi = ["psycopg2cffi"]
pymysql = ["pymysql"]

[[package]]
category = "main"
description = "SnobFit - Stable Noisy Optimization by Branch and FIT"
name = "sqsnobfit"
optional = false
python-versions = "*"
version = "0.4.5"

[package.dependencies]
SQCommon = "*"
numpy = "*"

[[package]]
category = "main"
description = "The fastest way to build data apps in Python"
name = "streamlit"
optional = false
python-versions = ">=3.6"
version = "0.67.1"

[package.dependencies]
altair = ">=3.2.0"
astor = "*"
base58 = "*"
blinker = "*"
boto3 = "*"
botocore = ">=1.13.44"
cachetools = ">=4.0"
click = ">=7.0"
enum-compat = "*"
numpy = "*"
packaging = "*"
pandas = ">=0.21.0"
pillow = ">=6.2.0"
protobuf = ">=3.6.0"
pyarrow = "*"
pydeck = ">=0.1.dev5"
python-dateutil = "*"
requests = "*"
toml = "*"
tornado = ">=5.0"
tzlocal = "*"
validators = "*"
watchdog = "*"

[[package]]
category = "main"
description = "Validation of Swagger specifications"
name = "swagger-spec-validator"
optional = true
python-versions = "*"
version = "2.7.3"

[package.dependencies]
jsonschema = "*"
pyyaml = "*"
six = "*"

[[package]]
category = "main"
description = "TensorBoard lets you watch Tensors Flow"
name = "tensorboard"
optional = false
python-versions = ">= 2.7, != 3.0.*, != 3.1.*"
version = "2.4.0"

[package.dependencies]
absl-py = ">=0.4"
google-auth = ">=1.6.3,<2"
google-auth-oauthlib = ">=0.4.1,<0.5"
grpcio = ">=1.24.3"
markdown = ">=2.6.8"
numpy = ">=1.12.0"
protobuf = ">=3.6.0"
requests = ">=2.21.0,<3"
setuptools = ">=41.0.0"
six = ">=1.10.0"
tensorboard-plugin-wit = ">=1.6.0"
werkzeug = ">=0.11.15"

[package.dependencies.wheel]
python = ">=3"
version = ">=0.26"

[[package]]
category = "main"
description = "What-If Tool TensorBoard plugin."
name = "tensorboard-plugin-wit"
optional = false
python-versions = "*"
version = "1.7.0"

[[package]]
category = "main"
description = "TensorFlow is an open source machine learning framework for everyone."
name = "tensorflow"
optional = false
python-versions = "*"
version = "2.4.0"

[package.dependencies]
absl-py = ">=0.10,<1.0"
astunparse = ">=1.6.3,<1.7.0"
flatbuffers = ">=1.12.0,<1.13.0"
gast = "0.3.3"
google-pasta = ">=0.2,<1.0"
grpcio = ">=1.32.0,<1.33.0"
h5py = ">=2.10.0,<2.11.0"
keras-preprocessing = ">=1.1.2,<1.2.0"
numpy = ">=1.19.2,<1.20.0"
opt-einsum = ">=3.3.0,<3.4.0"
protobuf = ">=3.9.2"
six = ">=1.15.0,<1.16.0"
tensorboard = ">=2.4,<3.0"
tensorflow-estimator = ">=2.4.0rc0,<2.5.0"
termcolor = ">=1.1.0,<1.2.0"
typing-extensions = ">=3.7.4,<3.8.0"
wheel = ">=0.35,<1.0"
wrapt = ">=1.12.1,<1.13.0"

[[package]]
category = "main"
description = "TensorFlow Estimator."
name = "tensorflow-estimator"
optional = false
python-versions = "*"
version = "2.4.0"

[[package]]
category = "main"
description = "Probabilistic modeling and statistical inference in TensorFlow"
name = "tensorflow-probability"
optional = false
python-versions = "*"
version = "0.11.1"

[package.dependencies]
cloudpickle = ">=1.3"
decorator = "*"
dm-tree = "*"
gast = ">=0.3.2"
numpy = ">=1.13.3"
six = ">=1.10.0"

[package.extras]
jax = ["jax (0.1.74)", "jaxlib (0.1.52)"]
tfds = ["tensorflow-datasets (>=2.2.0)"]

[[package]]
category = "main"
description = "ANSII Color formatting for output in terminal."
name = "termcolor"
optional = false
python-versions = "*"
version = "1.1.0"

[[package]]
category = "main"
description = "Tornado websocket backend for the Xterm.js Javascript terminal emulator library."
name = "terminado"
optional = false
python-versions = ">=3.6"
version = "0.9.1"

[package.dependencies]
ptyprocess = "*"
pywinpty = ">=0.5"
tornado = ">=4"

[[package]]
category = "main"
description = "Test utilities for code working with files and commands"
name = "testpath"
optional = false
python-versions = "*"
version = "0.4.4"

[package.extras]
test = ["pathlib2"]

[[package]]
category = "main"
description = "threadpoolctl"
name = "threadpoolctl"
optional = false
python-versions = ">=3.5"
version = "2.1.0"

[[package]]
category = "main"
description = "Python Library for Tom's Obvious, Minimal Language"
name = "toml"
optional = false
python-versions = ">=2.6, !=3.0.*, !=3.1.*, !=3.2.*"
version = "0.10.2"

[[package]]
category = "main"
description = "List processing tools and functional utilities"
name = "toolz"
optional = false
python-versions = ">=3.5"
version = "0.11.1"

[[package]]
category = "main"
description = "Tensors and Dynamic neural networks in Python with strong GPU acceleration"
name = "torch"
optional = false
python-versions = ">=3.6.2"
version = "1.7.1"

[package.dependencies]
numpy = "*"
typing-extensions = "*"

[[package]]
category = "main"
description = "image and video datasets and models for torch deep learning"
name = "torchvision"
optional = false
python-versions = "*"
version = "0.8.2"

[package.dependencies]
numpy = "*"
pillow = ">=4.1.1"
torch = "1.7.1"

[package.extras]
scipy = ["scipy"]

[[package]]
category = "main"
description = "Tornado is a Python web framework and asynchronous networking library, originally developed at FriendFeed."
name = "tornado"
optional = false
python-versions = ">= 3.5"
version = "6.1"

[[package]]
category = "main"
description = "Fast, Extensible Progress Meter"
name = "tqdm"
optional = false
python-versions = "!=3.0.*,!=3.1.*,!=3.2.*,!=3.3.*,>=2.7"
version = "4.54.1"

[package.extras]
dev = ["py-make (>=0.1.0)", "twine", "argopt", "pydoc-markdown", "wheel"]

[[package]]
category = "main"
description = "Traitlets Python configuration system"
name = "traitlets"
optional = false
python-versions = ">=3.7"
version = "5.0.5"

[package.dependencies]
ipython-genutils = "*"

[package.extras]
test = ["pytest"]

<<<<<<< HEAD
[[package]]
category = "dev"
description = "a fork of Python 2 and 3 ast modules with type comment support"
name = "typed-ast"
optional = false
python-versions = "*"
version = "1.4.1"

[[package]]
category = "main"
description = "Type Hints for Python"
name = "typing"
optional = false
python-versions = ">=2.7, !=3.0.*, !=3.1.*, !=3.2.*, !=3.3.*"
version = "3.7.4.3"

=======
>>>>>>> 6f9cbd47
[[package]]
category = "main"
description = "Backported and Experimental Type Hints for Python 3.5+"
name = "typing-extensions"
optional = false
python-versions = "*"
version = "3.7.4.3"

[[package]]
category = "main"
description = "tzinfo object for the local timezone"
name = "tzlocal"
optional = false
python-versions = "*"
version = "2.1"

[package.dependencies]
pytz = "*"

[[package]]
category = "main"
description = "HTTP library with thread-safe connection pooling, file post, and more."
name = "urllib3"
optional = false
python-versions = ">=2.7, !=3.0.*, !=3.1.*, !=3.2.*, !=3.3.*, !=3.4.*, <4"
version = "1.26.2"

[package.extras]
brotli = ["brotlipy (>=0.6.0)"]
secure = ["pyOpenSSL (>=0.14)", "cryptography (>=1.3.4)", "idna (>=2.0.0)", "certifi", "ipaddress"]
socks = ["PySocks (>=1.5.6,<1.5.7 || >1.5.7,<2.0)"]

[[package]]
category = "main"
description = "Python Data Validation for Humans™."
name = "validators"
optional = false
python-versions = ">=3.4"
version = "0.18.2"

[package.dependencies]
decorator = ">=3.4.0"
six = ">=1.4.0"

[package.extras]
test = ["pytest (>=2.2.3)", "flake8 (>=2.4.0)", "isort (>=4.2.2)"]

[[package]]
category = "main"
description = "Filesystem events monitoring"
name = "watchdog"
optional = false
python-versions = ">=3.6"
version = "1.0.2"

[package.extras]
watchmedo = ["PyYAML (>=3.10)", "argh (>=0.24.1)"]

[[package]]
category = "main"
description = "Measures the displayed width of unicode strings in a terminal"
marker = "python_version >= \"3.4\""
name = "wcwidth"
optional = false
python-versions = "*"
version = "0.2.5"

[[package]]
category = "main"
description = "Character encoding aliases for legacy web content"
name = "webencodings"
optional = false
python-versions = "*"
version = "0.5.1"

[[package]]
category = "main"
description = "WebSocket client for Python. hybi13 is supported."
name = "websocket-client"
optional = true
python-versions = ">=2.6, !=3.0.*, !=3.1.*, !=3.2.*, !=3.3.*"
version = "0.57.0"

[package.dependencies]
six = "*"

[[package]]
category = "main"
description = "The comprehensive WSGI web application library."
name = "werkzeug"
optional = false
python-versions = ">=2.7, !=3.0.*, !=3.1.*, !=3.2.*, !=3.3.*, !=3.4.*"
version = "1.0.1"

[package.extras]
dev = ["pytest", "pytest-timeout", "coverage", "tox", "sphinx", "pallets-sphinx-themes", "sphinx-issues"]
watchdog = ["watchdog"]

[[package]]
category = "main"
description = "A built-package format for Python"
name = "wheel"
optional = false
python-versions = "!=3.0.*,!=3.1.*,!=3.2.*,!=3.3.*,!=3.4.*,>=2.7"
version = "0.36.2"

[package.extras]
test = ["pytest (>=3.0.0)", "pytest-cov"]

[[package]]
category = "main"
description = "IPython HTML widgets for Jupyter"
name = "widgetsnbextension"
optional = false
python-versions = "*"
version = "3.5.1"

[package.dependencies]
notebook = ">=4.4.1"

[[package]]
category = "main"
description = "Module for decorators, wrappers and monkey patching."
name = "wrapt"
optional = false
python-versions = "*"
version = "1.12.1"

[[package]]
category = "main"
description = "Library for developers to extract data from Microsoft Excel (tm) spreadsheet files"
name = "xlrd"
optional = false
python-versions = ">=2.7, !=3.0.*, !=3.1.*, !=3.2.*, !=3.3.*"
version = "1.2.0"

[[package]]
category = "main"
description = "Makes working with XML feel like you are working with JSON"
name = "xmltodict"
optional = true
python-versions = ">=2.7, !=3.0.*, !=3.1.*, !=3.2.*, !=3.3.*"
version = "0.12.0"

[[package]]
category = "main"
description = "Backport of pathlib-compatible object wrapper for zip files"
marker = "python_version < \"3.8\""
name = "zipp"
optional = false
python-versions = ">=3.6"
version = "3.4.0"

[package.extras]
docs = ["sphinx", "jaraco.packaging (>=3.2)", "rst.linker (>=1.9)"]
testing = ["pytest (>=3.5,<3.7.3 || >3.7.3)", "pytest-checkdocs (>=1.2.3)", "pytest-flake8", "pytest-cov", "jaraco.test (>=3.2.0)", "jaraco.itertools", "func-timeout", "pytest-black (>=0.3.7)", "pytest-mypy"]

[extras]
docs = ["sphinx", "nbsphinx", "sphinx-rtd-theme"]
entmoot = ["entmoot"]
experiments = ["neptune-client", "hiplot", "paramiko", "pyrecorder"]

[metadata]
<<<<<<< HEAD
content-hash = "3bc7635e2df5f3b71d92d7561e182f36d716b6d2d8bb823a81a4a0f8f1dd7a73"
=======
content-hash = "a652d2cc6b017a53714ed6747b46947b39ba87fe8bab7b23c44b37cc08957bb9"
>>>>>>> 6f9cbd47
python-versions = "^3.7"

[metadata.files]
absl-py = [
    {file = "absl-py-0.11.0.tar.gz", hash = "sha256:673cccb88d810e5627d0c1c818158485d106f65a583880e2f730c997399bcfa7"},
    {file = "absl_py-0.11.0-py3-none-any.whl", hash = "sha256:b3d9eb5119ff6e0a0125f6dabf2f9fae02f8acae7be70576002fac27235611c5"},
]
alabaster = [
    {file = "alabaster-0.7.12-py2.py3-none-any.whl", hash = "sha256:446438bdcca0e05bd45ea2de1668c1d9b032e1a9154c2c259092d77031ddd359"},
    {file = "alabaster-0.7.12.tar.gz", hash = "sha256:a661d72d58e6ea8a57f7a86e37d86716863ee5e92788398526d58b26a4e4dc02"},
]
altair = [
    {file = "altair-4.1.0-py3-none-any.whl", hash = "sha256:7748841a1bea8354173d1140bef6d3b58bea21d201f562528e9599ea384feb7f"},
    {file = "altair-4.1.0.tar.gz", hash = "sha256:3edd30d4f4bb0a37278b72578e7e60bc72045a8e6704179e2f4738e35bc12931"},
]
appdirs = [
    {file = "appdirs-1.4.4-py2.py3-none-any.whl", hash = "sha256:a841dacd6b99318a741b166adb07e19ee71a274450e68237b4650ca1055ab128"},
    {file = "appdirs-1.4.4.tar.gz", hash = "sha256:7d5d0167b2b1ba821647616af46a749d1c653740dd0d2415100fe26e27afdf41"},
]
appnope = [
    {file = "appnope-0.1.2-py2.py3-none-any.whl", hash = "sha256:93aa393e9d6c54c5cd570ccadd8edad61ea0c4b9ea7a01409020c9aa019eb442"},
    {file = "appnope-0.1.2.tar.gz", hash = "sha256:dd83cd4b5b460958838f6eb3000c660b1f9caf2a5b1de4264e941512f603258a"},
]
argon2-cffi = [
    {file = "argon2-cffi-20.1.0.tar.gz", hash = "sha256:d8029b2d3e4b4cea770e9e5a0104dd8fa185c1724a0f01528ae4826a6d25f97d"},
    {file = "argon2_cffi-20.1.0-cp27-cp27m-macosx_10_6_intel.whl", hash = "sha256:6ea92c980586931a816d61e4faf6c192b4abce89aa767ff6581e6ddc985ed003"},
    {file = "argon2_cffi-20.1.0-cp27-cp27m-manylinux1_x86_64.whl", hash = "sha256:05a8ac07c7026542377e38389638a8a1e9b78f1cd8439cd7493b39f08dd75fbf"},
    {file = "argon2_cffi-20.1.0-cp27-cp27m-win32.whl", hash = "sha256:0bf066bc049332489bb2d75f69216416329d9dc65deee127152caeb16e5ce7d5"},
    {file = "argon2_cffi-20.1.0-cp27-cp27m-win_amd64.whl", hash = "sha256:57358570592c46c420300ec94f2ff3b32cbccd10d38bdc12dc6979c4a8484fbc"},
    {file = "argon2_cffi-20.1.0-cp27-cp27mu-manylinux1_x86_64.whl", hash = "sha256:7d455c802727710e9dfa69b74ccaab04568386ca17b0ad36350b622cd34606fe"},
    {file = "argon2_cffi-20.1.0-cp35-abi3-manylinux1_x86_64.whl", hash = "sha256:b160416adc0f012fb1f12588a5e6954889510f82f698e23ed4f4fa57f12a0647"},
    {file = "argon2_cffi-20.1.0-cp35-cp35m-win32.whl", hash = "sha256:9bee3212ba4f560af397b6d7146848c32a800652301843df06b9e8f68f0f7361"},
    {file = "argon2_cffi-20.1.0-cp35-cp35m-win_amd64.whl", hash = "sha256:392c3c2ef91d12da510cfb6f9bae52512a4552573a9e27600bdb800e05905d2b"},
    {file = "argon2_cffi-20.1.0-cp36-cp36m-win32.whl", hash = "sha256:ba7209b608945b889457f949cc04c8e762bed4fe3fec88ae9a6b7765ae82e496"},
    {file = "argon2_cffi-20.1.0-cp36-cp36m-win_amd64.whl", hash = "sha256:da7f0445b71db6d3a72462e04f36544b0de871289b0bc8a7cc87c0f5ec7079fa"},
    {file = "argon2_cffi-20.1.0-cp37-abi3-macosx_10_6_intel.whl", hash = "sha256:cc0e028b209a5483b6846053d5fd7165f460a1f14774d79e632e75e7ae64b82b"},
    {file = "argon2_cffi-20.1.0-cp37-cp37m-win32.whl", hash = "sha256:18dee20e25e4be86680b178b35ccfc5d495ebd5792cd00781548d50880fee5c5"},
    {file = "argon2_cffi-20.1.0-cp37-cp37m-win_amd64.whl", hash = "sha256:6678bb047373f52bcff02db8afab0d2a77d83bde61cfecea7c5c62e2335cb203"},
    {file = "argon2_cffi-20.1.0-cp38-cp38-win32.whl", hash = "sha256:77e909cc756ef81d6abb60524d259d959bab384832f0c651ed7dcb6e5ccdbb78"},
    {file = "argon2_cffi-20.1.0-cp38-cp38-win_amd64.whl", hash = "sha256:9dfd5197852530294ecb5795c97a823839258dfd5eb9420233c7cfedec2058f2"},
]
astor = [
    {file = "astor-0.8.1-py2.py3-none-any.whl", hash = "sha256:070a54e890cefb5b3739d19f30f5a5ec840ffc9c50ffa7d23cc9fc1a38ebbfc5"},
    {file = "astor-0.8.1.tar.gz", hash = "sha256:6a6effda93f4e1ce9f618779b2dd1d9d84f1e32812c23a29b3fff6fd7f63fa5e"},
]
astunparse = [
    {file = "astunparse-1.6.3-py2.py3-none-any.whl", hash = "sha256:c2652417f2c8b5bb325c885ae329bdf3f86424075c4fd1a128674bc6fba4b8e8"},
    {file = "astunparse-1.6.3.tar.gz", hash = "sha256:5ad93a8456f0d084c3456d059fd9a92cce667963232cbf763eac3bc5b7940872"},
]
async-generator = [
    {file = "async_generator-1.10-py3-none-any.whl", hash = "sha256:01c7bf666359b4967d2cda0000cc2e4af16a0ae098cbffcb8472fb9e8ad6585b"},
    {file = "async_generator-1.10.tar.gz", hash = "sha256:6ebb3d106c12920aaae42ccb6f787ef5eefdcdd166ea3d628fa8476abe712144"},
]
atomicwrites = [
    {file = "atomicwrites-1.4.0-py2.py3-none-any.whl", hash = "sha256:6d1784dea7c0c8d4a5172b6c620f40b6e4cbfdf96d783691f2e1302a7b88e197"},
    {file = "atomicwrites-1.4.0.tar.gz", hash = "sha256:ae70396ad1a434f9c7046fd2dd196fc04b12f9e91ffb859164193be8b6168a7a"},
]
attrs = [
    {file = "attrs-20.3.0-py2.py3-none-any.whl", hash = "sha256:31b2eced602aa8423c2aea9c76a724617ed67cf9513173fd3a4f03e3a929c7e6"},
    {file = "attrs-20.3.0.tar.gz", hash = "sha256:832aa3cde19744e49938b91fea06d69ecb9e649c93ba974535d08ad92164f700"},
]
autograd = [
    {file = "autograd-1.3.tar.gz", hash = "sha256:a15d147577e10de037de3740ca93bfa3b5a7cdfbc34cfb9105429c3580a33ec4"},
]
babel = [
    {file = "Babel-2.9.0-py2.py3-none-any.whl", hash = "sha256:9d35c22fcc79893c3ecc85ac4a56cde1ecf3f19c540bba0922308a6c06ca6fa5"},
    {file = "Babel-2.9.0.tar.gz", hash = "sha256:da031ab54472314f210b0adcff1588ee5d1d1d0ba4dbd07b94dba82bde791e05"},
]
backcall = [
    {file = "backcall-0.2.0-py2.py3-none-any.whl", hash = "sha256:fbbce6a29f263178a1f7915c1940bde0ec2b2a967566fe1c65c1dfb7422bd255"},
    {file = "backcall-0.2.0.tar.gz", hash = "sha256:5cbdbf27be5e7cfadb448baf0aa95508f91f2bbc6c6437cd9cd06e2a4c215e1e"},
]
base58 = [
    {file = "base58-2.0.1-py3-none-any.whl", hash = "sha256:447adc750d6b642987ffc6d397ecd15a799852d5f6a1d308d384500243825058"},
    {file = "base58-2.0.1.tar.gz", hash = "sha256:365c9561d9babac1b5f18ee797508cd54937a724b6e419a130abad69cec5ca79"},
]
bcrypt = [
    {file = "bcrypt-3.2.0-cp36-abi3-macosx_10_9_x86_64.whl", hash = "sha256:c95d4cbebffafcdd28bd28bb4e25b31c50f6da605c81ffd9ad8a3d1b2ab7b1b6"},
    {file = "bcrypt-3.2.0-cp36-abi3-manylinux1_x86_64.whl", hash = "sha256:63d4e3ff96188e5898779b6057878fecf3f11cfe6ec3b313ea09955d587ec7a7"},
    {file = "bcrypt-3.2.0-cp36-abi3-manylinux2010_x86_64.whl", hash = "sha256:cd1ea2ff3038509ea95f687256c46b79f5fc382ad0aa3664d200047546d511d1"},
    {file = "bcrypt-3.2.0-cp36-abi3-manylinux2014_aarch64.whl", hash = "sha256:cdcdcb3972027f83fe24a48b1e90ea4b584d35f1cc279d76de6fc4b13376239d"},
    {file = "bcrypt-3.2.0-cp36-abi3-win32.whl", hash = "sha256:a67fb841b35c28a59cebed05fbd3e80eea26e6d75851f0574a9273c80f3e9b55"},
    {file = "bcrypt-3.2.0-cp36-abi3-win_amd64.whl", hash = "sha256:81fec756feff5b6818ea7ab031205e1d323d8943d237303baca2c5f9c7846f34"},
    {file = "bcrypt-3.2.0.tar.gz", hash = "sha256:5b93c1726e50a93a033c36e5ca7fdcd29a5c7395af50a6892f5d9e7c6cfbfb29"},
]
beautifulsoup4 = [
    {file = "beautifulsoup4-4.9.3-py2-none-any.whl", hash = "sha256:4c98143716ef1cb40bf7f39a8e3eec8f8b009509e74904ba3a7b315431577e35"},
    {file = "beautifulsoup4-4.9.3-py3-none-any.whl", hash = "sha256:fff47e031e34ec82bf17e00da8f592fe7de69aeea38be00523c04623c04fb666"},
    {file = "beautifulsoup4-4.9.3.tar.gz", hash = "sha256:84729e322ad1d5b4d25f805bfa05b902dd96450f43842c4e99067d5e1369eb25"},
]
black = [
    {file = "black-20.8b1-py3-none-any.whl", hash = "sha256:70b62ef1527c950db59062cda342ea224d772abdf6adc58b86a45421bab20a6b"},
    {file = "black-20.8b1.tar.gz", hash = "sha256:1c02557aa099101b9d21496f8a914e9ed2222ef70336404eeeac8edba836fbea"},
]
bleach = [
    {file = "bleach-3.2.1-py2.py3-none-any.whl", hash = "sha256:9f8ccbeb6183c6e6cddea37592dfb0167485c1e3b13b3363bc325aa8bda3adbd"},
    {file = "bleach-3.2.1.tar.gz", hash = "sha256:52b5919b81842b1854196eaae5ca29679a2f2e378905c346d3ca8227c2c66080"},
]
blinker = [
    {file = "blinker-1.4.tar.gz", hash = "sha256:471aee25f3992bd325afa3772f1063dbdbbca947a041b8b89466dc00d606f8b6"},
]
blitz-bayesian-pytorch = []
boto3 = [
<<<<<<< HEAD
    {file = "boto3-1.16.40-py2.py3-none-any.whl", hash = "sha256:bbe380ee554cfc998528320578ca2ec152aea3243dd8e82119bc644deb49ec6b"},
    {file = "boto3-1.16.40.tar.gz", hash = "sha256:75326882aa68e003452dcd8f0fcee0339ff63624115927fb71a6b5d15535ace5"},
]
botocore = [
    {file = "botocore-1.19.40-py2.py3-none-any.whl", hash = "sha256:bb0e4cc5e364785ff8fc380d74ad57dec9857a4093608633616d0acfe84caadc"},
    {file = "botocore-1.19.40.tar.gz", hash = "sha256:ebfa880ac8cb8132dc6657902bf546f52cf2c43278570f60c8f8a0f894556555"},
=======
    {file = "boto3-1.16.38-py2.py3-none-any.whl", hash = "sha256:18d7ba5d623d4794f439201ab900c9c14a50019bc52d9113b0a2bb2e1ef9af2c"},
    {file = "boto3-1.16.38.tar.gz", hash = "sha256:1ddfd307d409e7bc792bd12923078f59c2f56fbba4065c320b3f768481bbbbf7"},
]
botocore = [
    {file = "botocore-1.19.38-py2.py3-none-any.whl", hash = "sha256:38ccc132c5b9d1e7a4dd37af78061fd2dd0e4fd611f527b409a4e9a679a85cdb"},
    {file = "botocore-1.19.38.tar.gz", hash = "sha256:1f1ecb1b0c6ffc8fcdd5eeb40f33e986dfe9724dc66c83017014a0506af6378a"},
>>>>>>> 6f9cbd47
]
botorch = [
    {file = "botorch-0.3.3-py3-none-any.whl", hash = "sha256:d8883101dcf37051223bec5913c3f0600995f76d90e655edca4ecab6aa669ed4"},
    {file = "botorch-0.3.3.tar.gz", hash = "sha256:ed25e5eef10539cc41a17457adf2dbc3c1fe1964cb5515a241b3825e1d260765"},
]
bravado = [
    {file = "bravado-11.0.2-py2.py3-none-any.whl", hash = "sha256:a70a6a06730eea7d10ca5b6b504efa48b5ecc192f0a4b4cdbc5651f4f995df81"},
    {file = "bravado-11.0.2.tar.gz", hash = "sha256:4dd64288a5230f2a1333d65dee6a6774821338f8329eb56293f9f24c73e33ed8"},
]
bravado-core = [
    {file = "bravado-core-5.17.0.tar.gz", hash = "sha256:b3b06ae86d3c80de5694340e55df7c9097857ff965b76642979e2a961f332abf"},
    {file = "bravado_core-5.17.0-py2.py3-none-any.whl", hash = "sha256:fa53e796ea574f905635a43871439a44713c2ef128c62a8fcc1d0ca8765cf855"},
]
brotli = [
    {file = "Brotli-1.0.9-cp27-cp27m-macosx_10_9_x86_64.whl", hash = "sha256:268fe94547ba25b58ebc724680609c8ee3e5a843202e9a381f6f9c5e8bdb5c70"},
    {file = "Brotli-1.0.9-cp27-cp27m-manylinux1_i686.whl", hash = "sha256:c2415d9d082152460f2bd4e382a1e85aed233abc92db5a3880da2257dc7daf7b"},
    {file = "Brotli-1.0.9-cp27-cp27m-manylinux1_x86_64.whl", hash = "sha256:5913a1177fc36e30fcf6dc868ce23b0453952c78c04c266d3149b3d39e1410d6"},
    {file = "Brotli-1.0.9-cp27-cp27m-win32.whl", hash = "sha256:afde17ae04d90fbe53afb628f7f2d4ca022797aa093e809de5c3cf276f61bbfa"},
    {file = "Brotli-1.0.9-cp27-cp27mu-manylinux1_i686.whl", hash = "sha256:7cb81373984cc0e4682f31bc3d6be9026006d96eecd07ea49aafb06897746452"},
    {file = "Brotli-1.0.9-cp27-cp27mu-manylinux1_x86_64.whl", hash = "sha256:db844eb158a87ccab83e868a762ea8024ae27337fc7ddcbfcddd157f841fdfe7"},
    {file = "Brotli-1.0.9-cp35-cp35m-macosx_10_6_intel.whl", hash = "sha256:c83aa123d56f2e060644427a882a36b3c12db93727ad7a7b9efd7d7f3e9cc2c4"},
    {file = "Brotli-1.0.9-cp35-cp35m-manylinux1_i686.whl", hash = "sha256:6b2ae9f5f67f89aade1fab0f7fd8f2832501311c363a21579d02defa844d9296"},
    {file = "Brotli-1.0.9-cp35-cp35m-manylinux1_x86_64.whl", hash = "sha256:68715970f16b6e92c574c30747c95cf8cf62804569647386ff032195dc89a430"},
    {file = "Brotli-1.0.9-cp35-cp35m-win32.whl", hash = "sha256:defed7ea5f218a9f2336301e6fd379f55c655bea65ba2476346340a0ce6f74a1"},
    {file = "Brotli-1.0.9-cp35-cp35m-win_amd64.whl", hash = "sha256:88c63a1b55f352b02c6ffd24b15ead9fc0e8bf781dbe070213039324922a2eea"},
    {file = "Brotli-1.0.9-cp36-cp36m-macosx_10_9_x86_64.whl", hash = "sha256:503fa6af7da9f4b5780bb7e4cbe0c639b010f12be85d02c99452825dd0feef3f"},
    {file = "Brotli-1.0.9-cp36-cp36m-manylinux1_i686.whl", hash = "sha256:40d15c79f42e0a2c72892bf407979febd9cf91f36f495ffb333d1d04cebb34e4"},
    {file = "Brotli-1.0.9-cp36-cp36m-manylinux1_x86_64.whl", hash = "sha256:93130612b837103e15ac3f9cbacb4613f9e348b58b3aad53721d92e57f96d46a"},
    {file = "Brotli-1.0.9-cp36-cp36m-win32.whl", hash = "sha256:61a7ee1f13ab913897dac7da44a73c6d44d48a4adff42a5701e3239791c96e14"},
    {file = "Brotli-1.0.9-cp36-cp36m-win_amd64.whl", hash = "sha256:1c48472a6ba3b113452355b9af0a60da5c2ae60477f8feda8346f8fd48e3e87c"},
    {file = "Brotli-1.0.9-cp37-cp37m-macosx_10_9_x86_64.whl", hash = "sha256:3b78a24b5fd13c03ee2b7b86290ed20efdc95da75a3557cc06811764d5ad1126"},
    {file = "Brotli-1.0.9-cp37-cp37m-manylinux1_i686.whl", hash = "sha256:9d12cf2851759b8de8ca5fde36a59c08210a97ffca0eb94c532ce7b17c6a3d1d"},
    {file = "Brotli-1.0.9-cp37-cp37m-manylinux1_x86_64.whl", hash = "sha256:6c772d6c0a79ac0f414a9f8947cc407e119b8598de7621f39cacadae3cf57d12"},
    {file = "Brotli-1.0.9-cp37-cp37m-win32.whl", hash = "sha256:f909bbbc433048b499cb9db9e713b5d8d949e8c109a2a548502fb9aa8630f0b1"},
    {file = "Brotli-1.0.9-cp37-cp37m-win_amd64.whl", hash = "sha256:97f715cf371b16ac88b8c19da00029804e20e25f30d80203417255d239f228b5"},
    {file = "Brotli-1.0.9-cp38-cp38-macosx_10_9_x86_64.whl", hash = "sha256:160c78292e98d21e73a4cc7f76a234390e516afcd982fa17e1422f7c6a9ce9c8"},
    {file = "Brotli-1.0.9-cp38-cp38-manylinux1_i686.whl", hash = "sha256:b663f1e02de5d0573610756398e44c130add0eb9a3fc912a09665332942a2efb"},
    {file = "Brotli-1.0.9-cp38-cp38-manylinux1_x86_64.whl", hash = "sha256:5b6ef7d9f9c38292df3690fe3e302b5b530999fa90014853dcd0d6902fb59f26"},
    {file = "Brotli-1.0.9-cp38-cp38-win32.whl", hash = "sha256:35a3edbe18e876e596553c4007a087f8bcfd538f19bc116917b3c7522fca0429"},
    {file = "Brotli-1.0.9-cp38-cp38-win_amd64.whl", hash = "sha256:269a5743a393c65db46a7bb982644c67ecba4b8d91b392403ad8a861ba6f495f"},
    {file = "Brotli-1.0.9.zip", hash = "sha256:4d1b810aa0ed773f81dceda2cc7b403d01057458730e309856356d4ef4188438"},
]
cachetools = [
    {file = "cachetools-4.2.0-py3-none-any.whl", hash = "sha256:c6b07a6ded8c78bf36730b3dc452dfff7d95f2a12a2fed856b1a0cb13ca78c61"},
    {file = "cachetools-4.2.0.tar.gz", hash = "sha256:3796e1de094f0eaca982441c92ce96c68c89cced4cd97721ab297ea4b16db90e"},
]
certifi = [
    {file = "certifi-2020.12.5-py2.py3-none-any.whl", hash = "sha256:719a74fb9e33b9bd44cc7f3a8d94bc35e4049deebe19ba7d8e108280cfd59830"},
    {file = "certifi-2020.12.5.tar.gz", hash = "sha256:1a4995114262bffbc2413b159f2a1a480c969de6e6eb13ee966d470af86af59c"},
]
cffi = [
    {file = "cffi-1.14.4-cp27-cp27m-macosx_10_9_x86_64.whl", hash = "sha256:ebb253464a5d0482b191274f1c8bf00e33f7e0b9c66405fbffc61ed2c839c775"},
    {file = "cffi-1.14.4-cp27-cp27m-manylinux1_i686.whl", hash = "sha256:2c24d61263f511551f740d1a065eb0212db1dbbbbd241db758f5244281590c06"},
    {file = "cffi-1.14.4-cp27-cp27m-manylinux1_x86_64.whl", hash = "sha256:9f7a31251289b2ab6d4012f6e83e58bc3b96bd151f5b5262467f4bb6b34a7c26"},
    {file = "cffi-1.14.4-cp27-cp27m-win32.whl", hash = "sha256:5cf4be6c304ad0b6602f5c4e90e2f59b47653ac1ed9c662ed379fe48a8f26b0c"},
    {file = "cffi-1.14.4-cp27-cp27m-win_amd64.whl", hash = "sha256:f60567825f791c6f8a592f3c6e3bd93dd2934e3f9dac189308426bd76b00ef3b"},
    {file = "cffi-1.14.4-cp27-cp27mu-manylinux1_i686.whl", hash = "sha256:c6332685306b6417a91b1ff9fae889b3ba65c2292d64bd9245c093b1b284809d"},
    {file = "cffi-1.14.4-cp27-cp27mu-manylinux1_x86_64.whl", hash = "sha256:d9efd8b7a3ef378dd61a1e77367f1924375befc2eba06168b6ebfa903a5e59ca"},
    {file = "cffi-1.14.4-cp35-cp35m-macosx_10_9_x86_64.whl", hash = "sha256:51a8b381b16ddd370178a65360ebe15fbc1c71cf6f584613a7ea08bfad946698"},
    {file = "cffi-1.14.4-cp35-cp35m-manylinux1_i686.whl", hash = "sha256:1d2c4994f515e5b485fd6d3a73d05526aa0fcf248eb135996b088d25dfa1865b"},
    {file = "cffi-1.14.4-cp35-cp35m-manylinux1_x86_64.whl", hash = "sha256:af5c59122a011049aad5dd87424b8e65a80e4a6477419c0c1015f73fb5ea0293"},
    {file = "cffi-1.14.4-cp35-cp35m-win32.whl", hash = "sha256:594234691ac0e9b770aee9fcdb8fa02c22e43e5c619456efd0d6c2bf276f3eb2"},
    {file = "cffi-1.14.4-cp35-cp35m-win_amd64.whl", hash = "sha256:64081b3f8f6f3c3de6191ec89d7dc6c86a8a43911f7ecb422c60e90c70be41c7"},
    {file = "cffi-1.14.4-cp36-cp36m-macosx_10_9_x86_64.whl", hash = "sha256:f803eaa94c2fcda012c047e62bc7a51b0bdabda1cad7a92a522694ea2d76e49f"},
    {file = "cffi-1.14.4-cp36-cp36m-manylinux1_i686.whl", hash = "sha256:105abaf8a6075dc96c1fe5ae7aae073f4696f2905fde6aeada4c9d2926752362"},
    {file = "cffi-1.14.4-cp36-cp36m-manylinux1_x86_64.whl", hash = "sha256:0638c3ae1a0edfb77c6765d487fee624d2b1ee1bdfeffc1f0b58c64d149e7eec"},
    {file = "cffi-1.14.4-cp36-cp36m-manylinux2014_aarch64.whl", hash = "sha256:7c6b1dece89874d9541fc974917b631406233ea0440d0bdfbb8e03bf39a49b3b"},
    {file = "cffi-1.14.4-cp36-cp36m-win32.whl", hash = "sha256:155136b51fd733fa94e1c2ea5211dcd4c8879869008fc811648f16541bf99668"},
    {file = "cffi-1.14.4-cp36-cp36m-win_amd64.whl", hash = "sha256:6bc25fc545a6b3d57b5f8618e59fc13d3a3a68431e8ca5fd4c13241cd70d0009"},
    {file = "cffi-1.14.4-cp37-cp37m-macosx_10_9_x86_64.whl", hash = "sha256:a7711edca4dcef1a75257b50a2fbfe92a65187c47dab5a0f1b9b332c5919a3fb"},
    {file = "cffi-1.14.4-cp37-cp37m-manylinux1_i686.whl", hash = "sha256:00e28066507bfc3fe865a31f325c8391a1ac2916219340f87dfad602c3e48e5d"},
    {file = "cffi-1.14.4-cp37-cp37m-manylinux1_x86_64.whl", hash = "sha256:798caa2a2384b1cbe8a2a139d80734c9db54f9cc155c99d7cc92441a23871c03"},
    {file = "cffi-1.14.4-cp37-cp37m-win32.whl", hash = "sha256:00a1ba5e2e95684448de9b89888ccd02c98d512064b4cb987d48f4b40aa0421e"},
    {file = "cffi-1.14.4-cp37-cp37m-win_amd64.whl", hash = "sha256:9cc46bc107224ff5b6d04369e7c595acb700c3613ad7bcf2e2012f62ece80c35"},
    {file = "cffi-1.14.4-cp38-cp38-macosx_10_9_x86_64.whl", hash = "sha256:df5169c4396adc04f9b0a05f13c074df878b6052430e03f50e68adf3a57aa28d"},
    {file = "cffi-1.14.4-cp38-cp38-manylinux1_i686.whl", hash = "sha256:9ffb888f19d54a4d4dfd4b3f29bc2c16aa4972f1c2ab9c4ab09b8ab8685b9c2b"},
    {file = "cffi-1.14.4-cp38-cp38-manylinux1_x86_64.whl", hash = "sha256:8d6603078baf4e11edc4168a514c5ce5b3ba6e3e9c374298cb88437957960a53"},
    {file = "cffi-1.14.4-cp38-cp38-win32.whl", hash = "sha256:b4e248d1087abf9f4c10f3c398896c87ce82a9856494a7155823eb45a892395d"},
    {file = "cffi-1.14.4-cp38-cp38-win_amd64.whl", hash = "sha256:ec80dc47f54e6e9a78181ce05feb71a0353854cc26999db963695f950b5fb375"},
    {file = "cffi-1.14.4-cp39-cp39-macosx_10_9_x86_64.whl", hash = "sha256:840793c68105fe031f34d6a086eaea153a0cd5c491cde82a74b420edd0a2b909"},
    {file = "cffi-1.14.4-cp39-cp39-manylinux1_i686.whl", hash = "sha256:b18e0a9ef57d2b41f5c68beefa32317d286c3d6ac0484efd10d6e07491bb95dd"},
    {file = "cffi-1.14.4-cp39-cp39-manylinux1_x86_64.whl", hash = "sha256:045d792900a75e8b1e1b0ab6787dd733a8190ffcf80e8c8ceb2fb10a29ff238a"},
    {file = "cffi-1.14.4-cp39-cp39-win32.whl", hash = "sha256:ba4e9e0ae13fc41c6b23299545e5ef73055213e466bd107953e4a013a5ddd7e3"},
    {file = "cffi-1.14.4-cp39-cp39-win_amd64.whl", hash = "sha256:f032b34669220030f905152045dfa27741ce1a6db3324a5bc0b96b6c7420c87b"},
    {file = "cffi-1.14.4.tar.gz", hash = "sha256:1a465cbe98a7fd391d47dce4b8f7e5b921e6cd805ef421d04f5f66ba8f06086c"},
]
chardet = [
    {file = "chardet-4.0.0-py2.py3-none-any.whl", hash = "sha256:f864054d66fd9118f2e67044ac8981a54775ec5b67aed0441892edb553d21da5"},
    {file = "chardet-4.0.0.tar.gz", hash = "sha256:0d6f53a15db4120f2b08c94f11e7d93d2c911ee118b6b30a04ec3ee8310179fa"},
]
click = [
    {file = "click-7.1.2-py2.py3-none-any.whl", hash = "sha256:dacca89f4bfadd5de3d7489b7c8a566eee0d3676333fbb50030263894c38c0dc"},
    {file = "click-7.1.2.tar.gz", hash = "sha256:d2b5255c7c6349bc1bd1e59e08cd12acbbd63ce649f2588755783aa94dfb6b1a"},
]
cloudpickle = [
    {file = "cloudpickle-1.6.0-py3-none-any.whl", hash = "sha256:3a32d0eb0bc6f4d0c57fbc4f3e3780f7a81e6fee0fa935072884d58ae8e1cc7c"},
    {file = "cloudpickle-1.6.0.tar.gz", hash = "sha256:9bc994f9e9447593bd0a45371f0e7ac7333710fcf64a4eb9834bf149f4ef2f32"},
]
cma = [
    {file = "cma-2.7.0-py2.py3-none-any.whl", hash = "sha256:136e457c97e837152404b868c4ec6f163dee923fcee8b94ff446d13d4242b227"},
    {file = "cma-2.7.0.macosx-10.7-x86_64.exe", hash = "sha256:924946fcf2e94911956d02bb75121e4aec325eb2fc148c6edf97337eddef8418"},
    {file = "cma-2.7.0.tar.gz", hash = "sha256:f4630d405efdbf4d85ba42b6bdfe5708b716bb088880b938b60c3bfbf1c1cd59"},
]
colorama = [
    {file = "colorama-0.4.4-py2.py3-none-any.whl", hash = "sha256:9f47eda37229f68eee03b24b9748937c7dc3868f906e8ba69fbcbdd3bc5dc3e2"},
    {file = "colorama-0.4.4.tar.gz", hash = "sha256:5941b2b48a20143d2267e95b1c2a7603ce057ee39fd88e7329b0c292aa16869b"},
]
cryptography = [
    {file = "cryptography-3.3.1-cp27-cp27m-macosx_10_10_x86_64.whl", hash = "sha256:c366df0401d1ec4e548bebe8f91d55ebcc0ec3137900d214dd7aac8427ef3030"},
    {file = "cryptography-3.3.1-cp27-cp27m-manylinux1_x86_64.whl", hash = "sha256:9f6b0492d111b43de5f70052e24c1f0951cb9e6022188ebcb1cc3a3d301469b0"},
    {file = "cryptography-3.3.1-cp27-cp27m-manylinux2010_x86_64.whl", hash = "sha256:a69bd3c68b98298f490e84519b954335154917eaab52cf582fa2c5c7efc6e812"},
    {file = "cryptography-3.3.1-cp27-cp27m-win32.whl", hash = "sha256:84ef7a0c10c24a7773163f917f1cb6b4444597efd505a8aed0a22e8c4780f27e"},
    {file = "cryptography-3.3.1-cp27-cp27m-win_amd64.whl", hash = "sha256:594a1db4511bc4d960571536abe21b4e5c3003e8750ab8365fafce71c5d86901"},
    {file = "cryptography-3.3.1-cp27-cp27mu-manylinux1_x86_64.whl", hash = "sha256:0003a52a123602e1acee177dc90dd201f9bb1e73f24a070db7d36c588e8f5c7d"},
    {file = "cryptography-3.3.1-cp27-cp27mu-manylinux2010_x86_64.whl", hash = "sha256:83d9d2dfec70364a74f4e7c70ad04d3ca2e6a08b703606993407bf46b97868c5"},
    {file = "cryptography-3.3.1-cp36-abi3-macosx_10_10_x86_64.whl", hash = "sha256:dc42f645f8f3a489c3dd416730a514e7a91a59510ddaadc09d04224c098d3302"},
    {file = "cryptography-3.3.1-cp36-abi3-manylinux1_x86_64.whl", hash = "sha256:788a3c9942df5e4371c199d10383f44a105d67d401fb4304178020142f020244"},
    {file = "cryptography-3.3.1-cp36-abi3-manylinux2010_x86_64.whl", hash = "sha256:69e836c9e5ff4373ce6d3ab311c1a2eed274793083858d3cd4c7d12ce20d5f9c"},
    {file = "cryptography-3.3.1-cp36-abi3-manylinux2014_aarch64.whl", hash = "sha256:9e21301f7a1e7c03dbea73e8602905a4ebba641547a462b26dd03451e5769e7c"},
    {file = "cryptography-3.3.1-cp36-abi3-win32.whl", hash = "sha256:b4890d5fb9b7a23e3bf8abf5a8a7da8e228f1e97dc96b30b95685df840b6914a"},
    {file = "cryptography-3.3.1-cp36-abi3-win_amd64.whl", hash = "sha256:0e85aaae861d0485eb5a79d33226dd6248d2a9f133b81532c8f5aae37de10ff7"},
    {file = "cryptography-3.3.1.tar.gz", hash = "sha256:7e177e4bea2de937a584b13645cab32f25e3d96fc0bc4a4cf99c27dc77682be6"},
]
cycler = [
    {file = "cycler-0.10.0-py2.py3-none-any.whl", hash = "sha256:1d8a5ae1ff6c5cf9b93e8811e581232ad8920aeec647c37316ceac982b08cb2d"},
    {file = "cycler-0.10.0.tar.gz", hash = "sha256:cd7b2d1018258d7247a71425e9f26463dfb444d411c39569972f4ce586b0c9d8"},
]
cython = [
    {file = "Cython-0.29.21-cp27-cp27m-macosx_10_9_x86_64.whl", hash = "sha256:c541b2b49c6638f2b5beb9316726db84a8d1c132bf31b942dae1f9c7f6ad3b92"},
    {file = "Cython-0.29.21-cp27-cp27m-manylinux1_i686.whl", hash = "sha256:b8d8497091c1dc8705d1575c71e908a93b1f127a174b2d472020f3d84263ac28"},
    {file = "Cython-0.29.21-cp27-cp27m-manylinux1_x86_64.whl", hash = "sha256:695a6bcaf9e12b1e471dfce96bbecf22a1487adc2ac6106b15960a2b51b97f5d"},
    {file = "Cython-0.29.21-cp27-cp27m-win32.whl", hash = "sha256:171b9f70ceafcec5852089d0f9c1e75b0d554f46c882cd4e2e4acaba9bd7d148"},
    {file = "Cython-0.29.21-cp27-cp27m-win_amd64.whl", hash = "sha256:539e59949aab4955c143a468810123bf22d3e8556421e1ce2531ed4893914ca0"},
    {file = "Cython-0.29.21-cp27-cp27mu-manylinux1_i686.whl", hash = "sha256:e93acd1f603a0c1786e0841f066ae7cef014cf4750e3cd06fd03cfdf46361419"},
    {file = "Cython-0.29.21-cp27-cp27mu-manylinux1_x86_64.whl", hash = "sha256:2922e3031ba9ebbe7cb9200b585cc33b71d66023d78450dcb883f824f4969371"},
    {file = "Cython-0.29.21-cp34-cp34m-manylinux1_i686.whl", hash = "sha256:497841897942f734b0abc2dead2d4009795ee992267a70a23485fd0e937edc0b"},
    {file = "Cython-0.29.21-cp34-cp34m-manylinux1_x86_64.whl", hash = "sha256:0ac10bf476476a9f7ef61ec6e44c280ef434473124ad31d3132b720f7b0e8d2a"},
    {file = "Cython-0.29.21-cp34-cp34m-win32.whl", hash = "sha256:31c71a615f38401b0dc1f2a5a9a6c421ffd8908c4cd5bbedc4014c1b876488e8"},
    {file = "Cython-0.29.21-cp34-cp34m-win_amd64.whl", hash = "sha256:c4b78356074fcaac04ecb4de289f11d506e438859877670992ece11f9c90f37b"},
    {file = "Cython-0.29.21-cp35-cp35m-macosx_10_6_intel.whl", hash = "sha256:b2f9172e4d6358f33ecce6a4339b5960f9f83eab67ea244baa812737793826b7"},
    {file = "Cython-0.29.21-cp35-cp35m-manylinux1_i686.whl", hash = "sha256:856c7fb31d247ce713d60116375e1f8153d0291ab5e92cca7d8833a524ba9991"},
    {file = "Cython-0.29.21-cp35-cp35m-manylinux1_x86_64.whl", hash = "sha256:715294cd2246b39a8edca464a8366eb635f17213e4a6b9e74e52d8b877a8cb63"},
    {file = "Cython-0.29.21-cp35-cp35m-win32.whl", hash = "sha256:23f3a00b843a19de8bb4468b087db5b413a903213f67188729782488d67040e0"},
    {file = "Cython-0.29.21-cp35-cp35m-win_amd64.whl", hash = "sha256:ccb77faeaad99e99c6c444d04862c6cf604204fe0a07d4c8f9cbf2c9012d7d5a"},
    {file = "Cython-0.29.21-cp36-cp36m-macosx_10_9_x86_64.whl", hash = "sha256:e272ed97d20b026f4f25a012b25d7d7672a60e4f72b9ca385239d693cd91b2d5"},
    {file = "Cython-0.29.21-cp36-cp36m-manylinux1_i686.whl", hash = "sha256:8c6e25e9cc4961bb2abb1777c6fa9d0fa2d9b014beb3276cebe69996ff162b78"},
    {file = "Cython-0.29.21-cp36-cp36m-manylinux1_x86_64.whl", hash = "sha256:57ead89128dee9609119c93d3926c7a2add451453063147900408a50144598c6"},
    {file = "Cython-0.29.21-cp36-cp36m-win32.whl", hash = "sha256:0e25c209c75df8785480dcef85db3d36c165dbc0f4c503168e8763eb735704f2"},
    {file = "Cython-0.29.21-cp36-cp36m-win_amd64.whl", hash = "sha256:a0674f246ad5e1571ef29d4c5ec1d6ecabe9e6c424ad0d6fee46b914d5d24d69"},
    {file = "Cython-0.29.21-cp37-cp37m-macosx_10_9_x86_64.whl", hash = "sha256:5da187bebe38030325e1c0b5b8a804d489410be2d384c0ef3ba39493c67eb51e"},
    {file = "Cython-0.29.21-cp37-cp37m-manylinux1_i686.whl", hash = "sha256:9ce5e5209f8406ffc2b058b1293cce7a954911bb7991e623564d489197c9ba30"},
    {file = "Cython-0.29.21-cp37-cp37m-manylinux1_x86_64.whl", hash = "sha256:5e545a48f919e40079b0efe7b0e081c74b96f9ef25b9c1ff4cdbd95764426b58"},
    {file = "Cython-0.29.21-cp37-cp37m-win32.whl", hash = "sha256:c8435959321cf8aec867bbad54b83b7fb8343204b530d85d9ea7a1f5329d5ac2"},
    {file = "Cython-0.29.21-cp37-cp37m-win_amd64.whl", hash = "sha256:540b3bee0711aac2e99bda4fa0a46dbcd8c74941666bfc1ef9236b1a64eeffd9"},
    {file = "Cython-0.29.21-cp38-cp38-macosx_10_9_x86_64.whl", hash = "sha256:93f5fed1c9445fb7afe20450cdaf94b0e0356d47cc75008105be89c6a2e417b1"},
    {file = "Cython-0.29.21-cp38-cp38-manylinux1_i686.whl", hash = "sha256:9207fdedc7e789a3dcaca628176b80c82fbed9ae0997210738cbb12536a56699"},
    {file = "Cython-0.29.21-cp38-cp38-manylinux1_x86_64.whl", hash = "sha256:603b9f1b8e93e8b494d3e89320c410679e21018e48b6cbc77280f5db71f17dc0"},
    {file = "Cython-0.29.21-cp38-cp38-win32.whl", hash = "sha256:473df5d5e400444a36ed81c6596f56a5b52a3481312d0a48d68b777790f730ae"},
    {file = "Cython-0.29.21-cp38-cp38-win_amd64.whl", hash = "sha256:b8a8a31b9e8860634adbca30fea1d0c7f08e208b3d7611f3e580e5f20992e5d7"},
    {file = "Cython-0.29.21-py2.py3-none-any.whl", hash = "sha256:5c4276fdcbccdf1e3c1756c7aeb8395e9a36874fa4d30860e7694f43d325ae13"},
    {file = "Cython-0.29.21.tar.gz", hash = "sha256:e57acb89bd55943c8d8bf813763d20b9099cc7165c0f16b707631a7654be9cad"},
]
decorator = [
    {file = "decorator-4.4.2-py2.py3-none-any.whl", hash = "sha256:41fa54c2a0cc4ba648be4fd43cff00aedf5b9465c9bf18d64325bc225f08f760"},
    {file = "decorator-4.4.2.tar.gz", hash = "sha256:e3a62f0520172440ca0dcc823749319382e377f37f140a0b99ef45fecb84bfe7"},
]
defusedxml = [
    {file = "defusedxml-0.6.0-py2.py3-none-any.whl", hash = "sha256:6687150770438374ab581bb7a1b327a847dd9c5749e396102de3fad4e8a3ef93"},
    {file = "defusedxml-0.6.0.tar.gz", hash = "sha256:f684034d135af4c6cbb949b8a4d2ed61634515257a67299e5f940fbaa34377f5"},
]
dm-tree = [
    {file = "dm-tree-0.1.5.tar.gz", hash = "sha256:a951d2239111dfcc468071bc8ff792c7b1e3192cab5a3c94d33a8b2bda3127fa"},
    {file = "dm_tree-0.1.5-cp27-cp27m-macosx_10_9_x86_64.whl", hash = "sha256:39a2c12d86b9df7bcb64c3473957744bc1af812dd7bf27c01108f17ed688644b"},
    {file = "dm_tree-0.1.5-cp27-cp27m-win_amd64.whl", hash = "sha256:e4314cd65c5d2218fe580c265e005b334d609e51c33746fedd4014006fca7fa2"},
    {file = "dm_tree-0.1.5-cp27-cp27mu-manylinux1_x86_64.whl", hash = "sha256:9699c10c3c58bcc8d221445c7864ff9e3e738e629f1943efdb818c4fd4083326"},
    {file = "dm_tree-0.1.5-cp35-cp35m-macosx_10_9_intel.whl", hash = "sha256:3f7d29c6130f8cb41ee862c96f752dd37c35e6c4cdbf3aaa0db9a3c8516892e2"},
    {file = "dm_tree-0.1.5-cp35-cp35m-manylinux1_x86_64.whl", hash = "sha256:21775e6a4d5afafa65514db435dba71637edccb145ec8fd7f144355e9d14d6e2"},
    {file = "dm_tree-0.1.5-cp35-cp35m-win_amd64.whl", hash = "sha256:4992e3517a6d5f6211b8240784ec0006927945fbf9feb56c37c8068a80e211af"},
    {file = "dm_tree-0.1.5-cp36-cp36m-macosx_10_9_x86_64.whl", hash = "sha256:90706db66bd8dd4b71c00dfd883d83bca6be238093e2db3d46331085b3a12214"},
    {file = "dm_tree-0.1.5-cp36-cp36m-manylinux1_x86_64.whl", hash = "sha256:12e662dadd3f0d3e729cbc5a8a8aef88606339d056c95dc83c1e467e6330ba9a"},
    {file = "dm_tree-0.1.5-cp36-cp36m-win_amd64.whl", hash = "sha256:a13ebfdce7b47310ba02e14005971de12d7d30e082e17f3a73f3f309a53b926e"},
    {file = "dm_tree-0.1.5-cp37-cp37m-macosx_10_9_x86_64.whl", hash = "sha256:6caa5308f139aeef22c64c55cf6bb7e6882a4119eac48c7cc572e2388d379598"},
    {file = "dm_tree-0.1.5-cp37-cp37m-manylinux1_x86_64.whl", hash = "sha256:be6e8173eb8e0f3d03a93abadf6eae6581219b6b408fa835e2eac04e775f0969"},
    {file = "dm_tree-0.1.5-cp37-cp37m-win_amd64.whl", hash = "sha256:23707e6d4c2ee4567f341429b7b358c3108cf5130f0897bdee54b3aa890de220"},
    {file = "dm_tree-0.1.5-cp38-cp38-macosx_10_14_x86_64.whl", hash = "sha256:669c8a7929d350db2ba7354e030d8b7318ba94d4cc5702858beed2219f0566be"},
    {file = "dm_tree-0.1.5-cp38-cp38-manylinux2014_x86_64.whl", hash = "sha256:134b58263e09a6e552c05c85c630f424446b75600bd38ff1838329eb0cbe0e50"},
    {file = "dm_tree-0.1.5-cp38-cp38-win_amd64.whl", hash = "sha256:3ed4a2c3328603fa06c2104921b31faf3e831e9828ed625bb0e0813dc2c8a17f"},
]
docutils = [
    {file = "docutils-0.16-py2.py3-none-any.whl", hash = "sha256:0c5b78adfbf7762415433f5515cd5c9e762339e23369dbe8000d84a4bf4ab3af"},
    {file = "docutils-0.16.tar.gz", hash = "sha256:c2de3a60e9e7d07be26b7f2b00ca0309c207e06c100f9cc2a94931fc75a478fc"},
]
entmoot = [
    {file = "entmoot-0.1.4.tar.gz", hash = "sha256:811a70c23569a725b4ff8f02122d06578dcc3313bc43a35e4e588b7f8159ac37"},
]
entrypoints = [
    {file = "entrypoints-0.3-py2.py3-none-any.whl", hash = "sha256:589f874b313739ad35be6e0cd7efde2a4e9b6fea91edcc34e58ecbb8dbe56d19"},
    {file = "entrypoints-0.3.tar.gz", hash = "sha256:c70dd71abe5a8c85e55e12c19bd91ccfeec11a6e99044204511f9ed547d48451"},
]
enum-compat = [
    {file = "enum-compat-0.0.3.tar.gz", hash = "sha256:3677daabed56a6f724451d585662253d8fb4e5569845aafa8bb0da36b1a8751e"},
    {file = "enum_compat-0.0.3-py3-none-any.whl", hash = "sha256:88091b617c7fc3bbbceae50db5958023c48dc40b50520005aa3bf27f8f7ea157"},
]
fastprogress = [
    {file = "fastprogress-0.2.6-py3-none-any.whl", hash = "sha256:f13593b2b1f33d93377b7e680a31a8f283862118cc6b95dcb6570b9431ea6bae"},
    {file = "fastprogress-0.2.6.tar.gz", hash = "sha256:163ec01c0b4262cfa2fe3a5d3b59bd6d5f784d4c99939e3720cd67ac411cf38d"},
]
flask = [
    {file = "Flask-1.1.2-py2.py3-none-any.whl", hash = "sha256:8a4fdd8936eba2512e9c85df320a37e694c93945b33ef33c89946a340a238557"},
    {file = "Flask-1.1.2.tar.gz", hash = "sha256:4efa1ae2d7c9865af48986de8aeb8504bf32c7f3d6fdc9353d34b21f4b127060"},
]
flask-compress = [
    {file = "Flask-Compress-1.8.0.tar.gz", hash = "sha256:c132590e7c948877a96d675c13cbfa64edec0faafa2381678dea6f36aa49a552"},
]
flatbuffers = [
    {file = "flatbuffers-1.12-py2.py3-none-any.whl", hash = "sha256:9e9ef47fa92625c4721036e7c4124182668dc6021d9e7c73704edd395648deb9"},
    {file = "flatbuffers-1.12.tar.gz", hash = "sha256:63bb9a722d5e373701913e226135b28a6f6ac200d5cc7b4d919fa38d73b44610"},
]
<<<<<<< HEAD
fsspec = [
    {file = "fsspec-0.8.5-py3-none-any.whl", hash = "sha256:5629dc945800873cb2092df806c854e74c2799f4854247bce37ca7171000a7ec"},
    {file = "fsspec-0.8.5.tar.gz", hash = "sha256:890c6ce9325030f03bd2eae81389ddcbcee53bdd475334ca064595e1e45f92a6"},
]
=======
>>>>>>> 6f9cbd47
future = [
    {file = "future-0.18.2.tar.gz", hash = "sha256:b1bead90b70cf6ec3f0710ae53a525360fa360d306a86583adc6bf83a4db537d"},
]
gast = [
    {file = "gast-0.3.3-py2.py3-none-any.whl", hash = "sha256:8f46f5be57ae6889a4e16e2ca113b1703ef17f2b0abceb83793eaba9e1351a45"},
    {file = "gast-0.3.3.tar.gz", hash = "sha256:b881ef288a49aa81440d2c5eb8aeefd4c2bb8993d5f50edae7413a85bfdb3b57"},
]
gitdb = [
    {file = "gitdb-4.0.5-py3-none-any.whl", hash = "sha256:91f36bfb1ab7949b3b40e23736db18231bf7593edada2ba5c3a174a7b23657ac"},
    {file = "gitdb-4.0.5.tar.gz", hash = "sha256:c9e1f2d0db7ddb9a704c2a0217be31214e91a4fe1dea1efad19ae42ba0c285c9"},
]
gitpython = [
    {file = "GitPython-3.1.11-py3-none-any.whl", hash = "sha256:6eea89b655917b500437e9668e4a12eabdcf00229a0df1762aabd692ef9b746b"},
    {file = "GitPython-3.1.11.tar.gz", hash = "sha256:befa4d101f91bad1b632df4308ec64555db684c360bd7d2130b4807d49ce86b8"},
]
google-auth = [
    {file = "google-auth-1.24.0.tar.gz", hash = "sha256:0b0e026b412a0ad096e753907559e4bdb180d9ba9f68dd9036164db4fdc4ad2e"},
    {file = "google_auth-1.24.0-py2.py3-none-any.whl", hash = "sha256:ce752cc51c31f479dbf9928435ef4b07514b20261b021c7383bee4bda646acb8"},
]
google-auth-oauthlib = [
    {file = "google-auth-oauthlib-0.4.2.tar.gz", hash = "sha256:65b65bc39ad8cab15039b35e5898455d3d66296d0584d96fe0e79d67d04c51d9"},
    {file = "google_auth_oauthlib-0.4.2-py2.py3-none-any.whl", hash = "sha256:d4d98c831ea21d574699978827490a41b94f05d565c617fe1b420e88f1fc8d8d"},
]
google-pasta = [
    {file = "google-pasta-0.2.0.tar.gz", hash = "sha256:c9f2c8dfc8f96d0d5808299920721be30c9eec37f2389f28904f454565c8a16e"},
    {file = "google_pasta-0.2.0-py2-none-any.whl", hash = "sha256:4612951da876b1a10fe3960d7226f0c7682cf901e16ac06e473b267a5afa8954"},
    {file = "google_pasta-0.2.0-py3-none-any.whl", hash = "sha256:b32482794a366b5366a32c92a9a9201b107821889935a02b3e51f6b432ea84ed"},
]
gpy = [
    {file = "GPy-1.9.9-cp27-cp27m-macosx_10_7_x86_64.whl", hash = "sha256:ec4435a475dc3744cffc34d803f964955ae2371213387344878a08b21c476ded"},
    {file = "GPy-1.9.9-cp27-cp27m-win_amd64.whl", hash = "sha256:567dda4c9fdcc3caf38319729426cbb487bff61cca586867c74e01e0cf616081"},
    {file = "GPy-1.9.9-cp35-cp35m-macosx_10_6_x86_64.whl", hash = "sha256:3b30fa21219b97116482cb1645113ba3ba377090246fefe259656dcaddd74655"},
    {file = "GPy-1.9.9-cp35-cp35m-win_amd64.whl", hash = "sha256:216e292c96e3d37f76bd135240a9d81f3815fa2b547c9df1525f7f71c95bfdf1"},
    {file = "GPy-1.9.9-cp36-cp36m-macosx_10_7_x86_64.whl", hash = "sha256:882ca501a6fbbf8229b8231db021f5fdd2d3a5c699bde5a6e7c7715065a7309e"},
    {file = "GPy-1.9.9-cp36-cp36m-win_amd64.whl", hash = "sha256:b3a1e58dbe74dec74b0c416c18f136444859b33d13f99d5b843c1e03b6f0f6c2"},
    {file = "GPy-1.9.9-cp37-cp37m-macosx_10_9_x86_64.whl", hash = "sha256:41e0c9e81a7ccd16096d59374717d2724ec7ef5b16dbb302a53a2c72191c8325"},
    {file = "GPy-1.9.9-cp37-cp37m-win_amd64.whl", hash = "sha256:795c28b2e32ea56bc5e34843ef85651d0b1e3e8370e82a7c31a02d5b90e8b184"},
    {file = "GPy-1.9.9.tar.gz", hash = "sha256:04faf0c24eacc4dea60727c50a48a07ddf9b5751a3b73c382105e2a31657c7ed"},
    {file = "GPy-1.9.9.win-amd64-py2.7.exe", hash = "sha256:c93cedd59b714b9e552d3352a38cd781d1c4c5d7e05f6c0f3c6a4a6fb3672c41"},
    {file = "GPy-1.9.9.win-amd64-py3.5.exe", hash = "sha256:ece8bb969be93af97394633428d4be2365e9a93d2c474edc45a5dd95dcd286b0"},
    {file = "GPy-1.9.9.win-amd64-py3.6.exe", hash = "sha256:9231368ce5f79aadbf4e06a805742c1376cdd68326f613091f9ebca7aa113fbb"},
    {file = "GPy-1.9.9.win-amd64-py3.7.exe", hash = "sha256:138ac1574beabe321a2bf84615a3c00c2d4e0085a4ed74afb9ef8c086804d890"},
]
gpyopt = [
    {file = "GPyOpt-1.2.6.tar.gz", hash = "sha256:e714daa035bb529a6db23c53665a762a4ab3456b9329c19ad3b03983f94c9b2a"},
]
gpytorch = [
    {file = "gpytorch-1.3.0.tar.gz", hash = "sha256:9bc7aea1dee188b69ff181e3406aabf6fedfa4446b834ed6adf68b94b6ebebd5"},
]
grpcio = [
    {file = "grpcio-1.32.0-cp27-cp27m-macosx_10_9_x86_64.whl", hash = "sha256:3afb058b6929eba07dba9ae6c5b555aa1d88cb140187d78cc510bd72d0329f28"},
    {file = "grpcio-1.32.0-cp27-cp27m-manylinux2010_i686.whl", hash = "sha256:a8004b34f600a8a51785e46859cd88f3386ef67cccd1cfc7598e3d317608c643"},
    {file = "grpcio-1.32.0-cp27-cp27m-manylinux2010_x86_64.whl", hash = "sha256:e6786f6f7be0937614577edcab886ddce91b7c1ea972a07ef9972e9f9ecbbb78"},
    {file = "grpcio-1.32.0-cp27-cp27m-win32.whl", hash = "sha256:e467af6bb8f5843f5a441e124b43474715cfb3981264e7cd227343e826dcc3ce"},
    {file = "grpcio-1.32.0-cp27-cp27m-win_amd64.whl", hash = "sha256:1376a60f9bfce781b39973f100b5f67e657b5be479f2fd8a7d2a408fc61c085c"},
    {file = "grpcio-1.32.0-cp27-cp27mu-linux_armv7l.whl", hash = "sha256:ce617e1c4a39131f8527964ac9e700eb199484937d7a0b3e52655a3ba50d5fb9"},
    {file = "grpcio-1.32.0-cp27-cp27mu-manylinux2010_i686.whl", hash = "sha256:99bac0e2c820bf446662365df65841f0c2a55b0e2c419db86eaf5d162ddae73e"},
    {file = "grpcio-1.32.0-cp27-cp27mu-manylinux2010_x86_64.whl", hash = "sha256:6d869a3e8e62562b48214de95e9231c97c53caa7172802236cd5d60140d7cddd"},
    {file = "grpcio-1.32.0-cp35-cp35m-linux_armv7l.whl", hash = "sha256:182c64ade34c341398bf71ec0975613970feb175090760ab4f51d1e9a5424f05"},
    {file = "grpcio-1.32.0-cp35-cp35m-macosx_10_7_intel.whl", hash = "sha256:9c0d8f2346c842088b8cbe3e14985b36e5191a34bf79279ba321a4bf69bd88b7"},
    {file = "grpcio-1.32.0-cp35-cp35m-manylinux2010_i686.whl", hash = "sha256:4775bc35af9cd3b5033700388deac2e1d611fa45f4a8dcb93667d94cb25f0444"},
    {file = "grpcio-1.32.0-cp35-cp35m-manylinux2010_x86_64.whl", hash = "sha256:be98e3198ec765d0a1e27f69d760f69374ded8a33b953dcfe790127731f7e690"},
    {file = "grpcio-1.32.0-cp35-cp35m-manylinux2014_i686.whl", hash = "sha256:378fe80ec5d9353548eb2a8a43ea03747a80f2e387c4f177f2b3ff6c7d898753"},
    {file = "grpcio-1.32.0-cp35-cp35m-manylinux2014_x86_64.whl", hash = "sha256:f7d508691301027033215d3662dab7e178f54d5cca2329f26a71ae175d94b83f"},
    {file = "grpcio-1.32.0-cp35-cp35m-win32.whl", hash = "sha256:25959a651420dd4a6fd7d3e8dee53f4f5fd8c56336a64963428e78b276389a59"},
    {file = "grpcio-1.32.0-cp35-cp35m-win_amd64.whl", hash = "sha256:ac7028d363d2395f3d755166d0161556a3f99500a5b44890421ccfaaf2aaeb08"},
    {file = "grpcio-1.32.0-cp36-cp36m-linux_armv7l.whl", hash = "sha256:c31e8a219650ddae1cd02f5a169e1bffe66a429a8255d3ab29e9363c73003b62"},
    {file = "grpcio-1.32.0-cp36-cp36m-macosx_10_9_x86_64.whl", hash = "sha256:e28e4c0d4231beda5dee94808e3a224d85cbaba3cfad05f2192e6f4ec5318053"},
    {file = "grpcio-1.32.0-cp36-cp36m-manylinux2010_i686.whl", hash = "sha256:f03dfefa9075dd1c6c5cc27b1285c521434643b09338d8b29e1d6a27b386aa82"},
    {file = "grpcio-1.32.0-cp36-cp36m-manylinux2010_x86_64.whl", hash = "sha256:c4966d746dccb639ef93f13560acbe9630681c07f2b320b7ec03fe2c8f0a1f15"},
    {file = "grpcio-1.32.0-cp36-cp36m-manylinux2014_i686.whl", hash = "sha256:ec10d5f680b8e95a06f1367d73c5ddcc0ed04a3f38d6e4c9346988fb0cea2ffa"},
    {file = "grpcio-1.32.0-cp36-cp36m-manylinux2014_x86_64.whl", hash = "sha256:28677f057e2ef11501860a7bc15de12091d40b95dd0fddab3c37ff1542e6b216"},
    {file = "grpcio-1.32.0-cp36-cp36m-win32.whl", hash = "sha256:0f3f09269ffd3fded430cd89ba2397eabbf7e47be93983b25c187cdfebb302a7"},
    {file = "grpcio-1.32.0-cp36-cp36m-win_amd64.whl", hash = "sha256:4396b1d0f388ae875eaf6dc05cdcb612c950fd9355bc34d38b90aaa0665a0d4b"},
    {file = "grpcio-1.32.0-cp37-cp37m-macosx_10_9_x86_64.whl", hash = "sha256:1ada89326a364a299527c7962e5c362dbae58c67b283fe8383c4d952b26565d5"},
    {file = "grpcio-1.32.0-cp37-cp37m-manylinux2010_i686.whl", hash = "sha256:1d384a61f96a1fc6d5d3e0b62b0a859abc8d4c3f6d16daba51ebf253a3e7df5d"},
    {file = "grpcio-1.32.0-cp37-cp37m-manylinux2010_x86_64.whl", hash = "sha256:e811ce5c387256609d56559d944a974cc6934a8eea8c76e7c86ec388dc06192d"},
    {file = "grpcio-1.32.0-cp37-cp37m-manylinux2014_i686.whl", hash = "sha256:07b430fa68e5eecd78e2ad529ab80f6a234b55fc1b675fe47335ccbf64c6c6c8"},
    {file = "grpcio-1.32.0-cp37-cp37m-manylinux2014_x86_64.whl", hash = "sha256:0e3edd8cdb71809d2455b9dbff66b4dd3d36c321e64bfa047da5afdfb0db332b"},
    {file = "grpcio-1.32.0-cp37-cp37m-win32.whl", hash = "sha256:6f7947dad606c509d067e5b91a92b250aa0530162ab99e4737090f6b17eb12c4"},
    {file = "grpcio-1.32.0-cp37-cp37m-win_amd64.whl", hash = "sha256:7cda998b7b551503beefc38db9be18c878cfb1596e1418647687575cdefa9273"},
    {file = "grpcio-1.32.0-cp38-cp38-macosx_10_9_x86_64.whl", hash = "sha256:c58825a3d8634cd634d8f869afddd4d5742bdb59d594aea4cea17b8f39269a55"},
    {file = "grpcio-1.32.0-cp38-cp38-manylinux2010_i686.whl", hash = "sha256:ef9bd7fdfc0a063b4ed0efcab7906df5cae9bbcf79d05c583daa2eba56752b00"},
    {file = "grpcio-1.32.0-cp38-cp38-manylinux2010_x86_64.whl", hash = "sha256:1ce6f5ff4f4a548c502d5237a071fa617115df58ea4b7bd41dac77c1ab126e9c"},
    {file = "grpcio-1.32.0-cp38-cp38-manylinux2014_i686.whl", hash = "sha256:f12900be4c3fd2145ba94ab0d80b7c3d71c9e6414cfee2f31b1c20188b5c281f"},
    {file = "grpcio-1.32.0-cp38-cp38-manylinux2014_x86_64.whl", hash = "sha256:f53f2dfc8ff9a58a993e414a016c8b21af333955ae83960454ad91798d467c7b"},
    {file = "grpcio-1.32.0-cp38-cp38-win32.whl", hash = "sha256:5bddf9d53c8df70061916c3bfd2f468ccf26c348bb0fb6211531d895ed5e4c72"},
    {file = "grpcio-1.32.0-cp38-cp38-win_amd64.whl", hash = "sha256:14c0f017bfebbc18139551111ac58ecbde11f4bc375b73a53af38927d60308b6"},
    {file = "grpcio-1.32.0.tar.gz", hash = "sha256:01d3046fe980be25796d368f8fc5ff34b7cf5e1444f3789a017a7fe794465639"},
]
gryffin = [
    {file = "gryffin-0.1.1-cp37-cp37m-macosx_10_9_x86_64.whl", hash = "sha256:f6f57faddb9e79227f41556ce5cb4c672f0cf93b37086fa54533951c726373cf"},
    {file = "gryffin-0.1.1.tar.gz", hash = "sha256:ef44cf79616e078406c5ba5cedfc95d1919673fc0f8f13abb18ea3567c06e47d"},
]
h5py = [
    {file = "h5py-2.10.0-cp27-cp27m-macosx_10_6_intel.whl", hash = "sha256:ecf4d0b56ee394a0984de15bceeb97cbe1fe485f1ac205121293fc44dcf3f31f"},
    {file = "h5py-2.10.0-cp27-cp27m-manylinux1_i686.whl", hash = "sha256:86868dc07b9cc8cb7627372a2e6636cdc7a53b7e2854ad020c9e9d8a4d3fd0f5"},
    {file = "h5py-2.10.0-cp27-cp27m-manylinux1_x86_64.whl", hash = "sha256:aac4b57097ac29089f179bbc2a6e14102dd210618e94d77ee4831c65f82f17c0"},
    {file = "h5py-2.10.0-cp27-cp27m-win32.whl", hash = "sha256:7be5754a159236e95bd196419485343e2b5875e806fe68919e087b6351f40a70"},
    {file = "h5py-2.10.0-cp27-cp27m-win_amd64.whl", hash = "sha256:13c87efa24768a5e24e360a40e0bc4c49bcb7ce1bb13a3a7f9902cec302ccd36"},
    {file = "h5py-2.10.0-cp27-cp27mu-manylinux1_i686.whl", hash = "sha256:79b23f47c6524d61f899254f5cd5e486e19868f1823298bc0c29d345c2447172"},
    {file = "h5py-2.10.0-cp27-cp27mu-manylinux1_x86_64.whl", hash = "sha256:cbf28ae4b5af0f05aa6e7551cee304f1d317dbed1eb7ac1d827cee2f1ef97a99"},
    {file = "h5py-2.10.0-cp34-cp34m-manylinux1_i686.whl", hash = "sha256:c0d4b04bbf96c47b6d360cd06939e72def512b20a18a8547fa4af810258355d5"},
    {file = "h5py-2.10.0-cp34-cp34m-manylinux1_x86_64.whl", hash = "sha256:549ad124df27c056b2e255ea1c44d30fb7a17d17676d03096ad5cd85edb32dc1"},
    {file = "h5py-2.10.0-cp35-cp35m-macosx_10_6_intel.whl", hash = "sha256:a5f82cd4938ff8761d9760af3274acf55afc3c91c649c50ab18fcff5510a14a5"},
    {file = "h5py-2.10.0-cp35-cp35m-manylinux1_i686.whl", hash = "sha256:3dad1730b6470fad853ef56d755d06bb916ee68a3d8272b3bab0c1ddf83bb99e"},
    {file = "h5py-2.10.0-cp35-cp35m-manylinux1_x86_64.whl", hash = "sha256:063947eaed5f271679ed4ffa36bb96f57bc14f44dd4336a827d9a02702e6ce6b"},
    {file = "h5py-2.10.0-cp35-cp35m-win32.whl", hash = "sha256:c54a2c0dd4957776ace7f95879d81582298c5daf89e77fb8bee7378f132951de"},
    {file = "h5py-2.10.0-cp35-cp35m-win_amd64.whl", hash = "sha256:6998be619c695910cb0effe5eb15d3a511d3d1a5d217d4bd0bebad1151ec2262"},
    {file = "h5py-2.10.0-cp36-cp36m-macosx_10_6_intel.whl", hash = "sha256:ff7d241f866b718e4584fa95f520cb19405220c501bd3a53ee11871ba5166ea2"},
    {file = "h5py-2.10.0-cp36-cp36m-manylinux1_i686.whl", hash = "sha256:54817b696e87eb9e403e42643305f142cd8b940fe9b3b490bbf98c3b8a894cf4"},
    {file = "h5py-2.10.0-cp36-cp36m-manylinux1_x86_64.whl", hash = "sha256:d3c59549f90a891691991c17f8e58c8544060fdf3ccdea267100fa5f561ff62f"},
    {file = "h5py-2.10.0-cp36-cp36m-win32.whl", hash = "sha256:d7ae7a0576b06cb8e8a1c265a8bc4b73d05fdee6429bffc9a26a6eb531e79d72"},
    {file = "h5py-2.10.0-cp36-cp36m-win_amd64.whl", hash = "sha256:bffbc48331b4a801d2f4b7dac8a72609f0b10e6e516e5c480a3e3241e091c878"},
    {file = "h5py-2.10.0-cp37-cp37m-macosx_10_6_intel.whl", hash = "sha256:51ae56894c6c93159086ffa2c94b5b3388c0400548ab26555c143e7cfa05b8e5"},
    {file = "h5py-2.10.0-cp37-cp37m-manylinux1_i686.whl", hash = "sha256:16ead3c57141101e3296ebeed79c9c143c32bdd0e82a61a2fc67e8e6d493e9d1"},
    {file = "h5py-2.10.0-cp37-cp37m-manylinux1_x86_64.whl", hash = "sha256:f0e25bb91e7a02efccb50aba6591d3fe2c725479e34769802fcdd4076abfa917"},
    {file = "h5py-2.10.0-cp37-cp37m-win32.whl", hash = "sha256:f23951a53d18398ef1344c186fb04b26163ca6ce449ebd23404b153fd111ded9"},
    {file = "h5py-2.10.0-cp37-cp37m-win_amd64.whl", hash = "sha256:8bb1d2de101f39743f91512a9750fb6c351c032e5cd3204b4487383e34da7f75"},
    {file = "h5py-2.10.0-cp38-cp38-macosx_10_9_x86_64.whl", hash = "sha256:64f74da4a1dd0d2042e7d04cf8294e04ddad686f8eba9bb79e517ae582f6668d"},
    {file = "h5py-2.10.0-cp38-cp38-manylinux1_x86_64.whl", hash = "sha256:d35f7a3a6cefec82bfdad2785e78359a0e6a5fbb3f605dd5623ce88082ccd681"},
    {file = "h5py-2.10.0-cp38-cp38-win32.whl", hash = "sha256:6ef7ab1089e3ef53ca099038f3c0a94d03e3560e6aff0e9d6c64c55fb13fc681"},
    {file = "h5py-2.10.0-cp38-cp38-win_amd64.whl", hash = "sha256:769e141512b54dee14ec76ed354fcacfc7d97fea5a7646b709f7400cf1838630"},
    {file = "h5py-2.10.0.tar.gz", hash = "sha256:84412798925dc870ffd7107f045d7659e60f5d46d1c70c700375248bf6bf512d"},
]
hiplot = [
    {file = "hiplot-0.1.21-py3-none-any.whl", hash = "sha256:7f5e34bc888b1ae159290ae42188f84209f9108e7899ba8bce70fb2f975e870f"},
    {file = "hiplot-0.1.21.tar.gz", hash = "sha256:66b8c71efed1b2a4d62ce5e17c76264c511ad0e8d88e6cf80c951de63dad2cba"},
]
idna = [
    {file = "idna-2.10-py2.py3-none-any.whl", hash = "sha256:b97d804b1e9b523befed77c48dacec60e6dcb0b5391d57af6a65a312a90648c0"},
    {file = "idna-2.10.tar.gz", hash = "sha256:b307872f855b18632ce0c21c5e45be78c0ea7ae4c15c828c20788b26921eb3f6"},
]
imagesize = [
    {file = "imagesize-1.2.0-py2.py3-none-any.whl", hash = "sha256:6965f19a6a2039c7d48bca7dba2473069ff854c36ae6f19d2cde309d998228a1"},
    {file = "imagesize-1.2.0.tar.gz", hash = "sha256:b1f6b5a4eab1f73479a50fb79fcf729514a900c341d8503d62a62dbc4127a2b1"},
]
importlib-metadata = [
    {file = "importlib_metadata-3.3.0-py3-none-any.whl", hash = "sha256:bf792d480abbd5eda85794e4afb09dd538393f7d6e6ffef6e9f03d2014cf9450"},
    {file = "importlib_metadata-3.3.0.tar.gz", hash = "sha256:5c5a2720817414a6c41f0a49993908068243ae02c1635a228126519b509c8aed"},
]
ipdb = [
    {file = "ipdb-0.13.4.tar.gz", hash = "sha256:c85398b5fb82f82399fc38c44fe3532c0dde1754abee727d8f5cfcc74547b334"},
]
ipykernel = [
    {file = "ipykernel-5.4.2-py3-none-any.whl", hash = "sha256:63b4b96c513e1138874934e3e783a8e5e13c02b9036e37107bfe042ac8955005"},
    {file = "ipykernel-5.4.2.tar.gz", hash = "sha256:e20ceb7e52cb4d250452e1230be76e0b2323f33bd46c6b2bc7abb6601740e182"},
]
ipython = [
    {file = "ipython-7.19.0-py3-none-any.whl", hash = "sha256:c987e8178ced651532b3b1ff9965925bfd445c279239697052561a9ab806d28f"},
    {file = "ipython-7.19.0.tar.gz", hash = "sha256:cbb2ef3d5961d44e6a963b9817d4ea4e1fa2eb589c371a470fed14d8d40cbd6a"},
]
ipython-genutils = [
    {file = "ipython_genutils-0.2.0-py2.py3-none-any.whl", hash = "sha256:72dd37233799e619666c9f639a9da83c34013a73e8bbc79a7a6348d93c61fab8"},
    {file = "ipython_genutils-0.2.0.tar.gz", hash = "sha256:eb2e116e75ecef9d4d228fdc66af54269afa26ab4463042e33785b887c628ba8"},
]
ipywidgets = [
    {file = "ipywidgets-7.5.1-py2.py3-none-any.whl", hash = "sha256:13ffeca438e0c0f91ae583dc22f50379b9d6b28390ac7be8b757140e9a771516"},
    {file = "ipywidgets-7.5.1.tar.gz", hash = "sha256:e945f6e02854a74994c596d9db83444a1850c01648f1574adf144fbbabe05c97"},
]
itsdangerous = [
    {file = "itsdangerous-1.1.0-py2.py3-none-any.whl", hash = "sha256:b12271b2047cb23eeb98c8b5622e2e5c5e9abd9784a153e9d8ef9cb4dd09d749"},
    {file = "itsdangerous-1.1.0.tar.gz", hash = "sha256:321b033d07f2a4136d3ec762eac9f16a10ccd60f53c0c91af90217ace7ba1f19"},
]
jedi = [
    {file = "jedi-0.17.2-py2.py3-none-any.whl", hash = "sha256:98cc583fa0f2f8304968199b01b6b4b94f469a1f4a74c1560506ca2a211378b5"},
    {file = "jedi-0.17.2.tar.gz", hash = "sha256:86ed7d9b750603e4ba582ea8edc678657fb4007894a12bcf6f4bb97892f31d20"},
]
jinja2 = [
    {file = "Jinja2-2.11.2-py2.py3-none-any.whl", hash = "sha256:f0a4641d3cf955324a89c04f3d94663aa4d638abe8f733ecd3582848e1c37035"},
    {file = "Jinja2-2.11.2.tar.gz", hash = "sha256:89aab215427ef59c34ad58735269eb58b1a5808103067f7bb9d5836c651b3bb0"},
]
jmespath = [
    {file = "jmespath-0.10.0-py2.py3-none-any.whl", hash = "sha256:cdf6525904cc597730141d61b36f2e4b8ecc257c420fa2f4549bac2c2d0cb72f"},
    {file = "jmespath-0.10.0.tar.gz", hash = "sha256:b85d0567b8666149a93172712e68920734333c0ce7e89b78b3e987f71e5ed4f9"},
]
joblib = [
    {file = "joblib-1.0.0-py3-none-any.whl", hash = "sha256:75ead23f13484a2a414874779d69ade40d4fa1abe62b222a23cd50d4bc822f6f"},
    {file = "joblib-1.0.0.tar.gz", hash = "sha256:7ad866067ac1fdec27d51c8678ea760601b70e32ff1881d4dc8e1171f2b64b24"},
]
jsonref = [
    {file = "jsonref-0.2-py3-none-any.whl", hash = "sha256:b1e82fa0b62e2c2796a13e5401fe51790b248f6d9bf9d7212a3e31a3501b291f"},
    {file = "jsonref-0.2.tar.gz", hash = "sha256:f3c45b121cf6257eafabdc3a8008763aed1cd7da06dbabc59a9e4d2a5e4e6697"},
]
jsonschema = [
    {file = "jsonschema-3.2.0-py2.py3-none-any.whl", hash = "sha256:4e5b3cf8216f577bee9ce139cbe72eca3ea4f292ec60928ff24758ce626cd163"},
    {file = "jsonschema-3.2.0.tar.gz", hash = "sha256:c8a85b28d377cc7737e46e2d9f2b4f44ee3c0e1deac6bf46ddefc7187d30797a"},
]
jupyter-client = [
    {file = "jupyter_client-6.1.7-py3-none-any.whl", hash = "sha256:c958d24d6eacb975c1acebb68ac9077da61b5f5c040f22f6849928ad7393b950"},
    {file = "jupyter_client-6.1.7.tar.gz", hash = "sha256:49e390b36fe4b4226724704ea28d9fb903f1a3601b6882ce3105221cd09377a1"},
]
jupyter-core = [
    {file = "jupyter_core-4.7.0-py3-none-any.whl", hash = "sha256:0a451c9b295e4db772bdd8d06f2f1eb31caeec0e81fbb77ba37d4a3024e3b315"},
    {file = "jupyter_core-4.7.0.tar.gz", hash = "sha256:aa1f9496ab3abe72da4efe0daab0cb2233997914581f9a071e07498c6add8ed3"},
]
jupyterlab-pygments = [
    {file = "jupyterlab_pygments-0.1.2-py2.py3-none-any.whl", hash = "sha256:abfb880fd1561987efaefcb2d2ac75145d2a5d0139b1876d5be806e32f630008"},
    {file = "jupyterlab_pygments-0.1.2.tar.gz", hash = "sha256:cfcda0873626150932f438eccf0f8bf22bfa92345b814890ab360d666b254146"},
]
keras-preprocessing = [
    {file = "Keras_Preprocessing-1.1.2-py2.py3-none-any.whl", hash = "sha256:7b82029b130ff61cc99b55f3bd27427df4838576838c5b2f65940e4fcec99a7b"},
    {file = "Keras_Preprocessing-1.1.2.tar.gz", hash = "sha256:add82567c50c8bc648c14195bf544a5ce7c1f76761536956c3d2978970179ef3"},
]
kiwisolver = [
    {file = "kiwisolver-1.3.1-cp36-cp36m-macosx_10_9_x86_64.whl", hash = "sha256:fd34fbbfbc40628200730bc1febe30631347103fc8d3d4fa012c21ab9c11eca9"},
    {file = "kiwisolver-1.3.1-cp36-cp36m-manylinux1_i686.whl", hash = "sha256:d3155d828dec1d43283bd24d3d3e0d9c7c350cdfcc0bd06c0ad1209c1bbc36d0"},
    {file = "kiwisolver-1.3.1-cp36-cp36m-manylinux1_x86_64.whl", hash = "sha256:5a7a7dbff17e66fac9142ae2ecafb719393aaee6a3768c9de2fd425c63b53e21"},
    {file = "kiwisolver-1.3.1-cp36-cp36m-manylinux2014_aarch64.whl", hash = "sha256:f8d6f8db88049a699817fd9178782867bf22283e3813064302ac59f61d95be05"},
    {file = "kiwisolver-1.3.1-cp36-cp36m-manylinux2014_ppc64le.whl", hash = "sha256:5f6ccd3dd0b9739edcf407514016108e2280769c73a85b9e59aa390046dbf08b"},
    {file = "kiwisolver-1.3.1-cp36-cp36m-win32.whl", hash = "sha256:225e2e18f271e0ed8157d7f4518ffbf99b9450fca398d561eb5c4a87d0986dd9"},
    {file = "kiwisolver-1.3.1-cp36-cp36m-win_amd64.whl", hash = "sha256:cf8b574c7b9aa060c62116d4181f3a1a4e821b2ec5cbfe3775809474113748d4"},
    {file = "kiwisolver-1.3.1-cp37-cp37m-macosx_10_9_x86_64.whl", hash = "sha256:232c9e11fd7ac3a470d65cd67e4359eee155ec57e822e5220322d7b2ac84fbf0"},
    {file = "kiwisolver-1.3.1-cp37-cp37m-manylinux1_i686.whl", hash = "sha256:b38694dcdac990a743aa654037ff1188c7a9801ac3ccc548d3341014bc5ca278"},
    {file = "kiwisolver-1.3.1-cp37-cp37m-manylinux1_x86_64.whl", hash = "sha256:ca3820eb7f7faf7f0aa88de0e54681bddcb46e485beb844fcecbcd1c8bd01689"},
    {file = "kiwisolver-1.3.1-cp37-cp37m-manylinux2014_aarch64.whl", hash = "sha256:c8fd0f1ae9d92b42854b2979024d7597685ce4ada367172ed7c09edf2cef9cb8"},
    {file = "kiwisolver-1.3.1-cp37-cp37m-manylinux2014_ppc64le.whl", hash = "sha256:1e1bc12fb773a7b2ffdeb8380609f4f8064777877b2225dec3da711b421fda31"},
    {file = "kiwisolver-1.3.1-cp37-cp37m-win32.whl", hash = "sha256:72c99e39d005b793fb7d3d4e660aed6b6281b502e8c1eaf8ee8346023c8e03bc"},
    {file = "kiwisolver-1.3.1-cp37-cp37m-win_amd64.whl", hash = "sha256:8be8d84b7d4f2ba4ffff3665bcd0211318aa632395a1a41553250484a871d454"},
    {file = "kiwisolver-1.3.1-cp38-cp38-macosx_10_9_x86_64.whl", hash = "sha256:31dfd2ac56edc0ff9ac295193eeaea1c0c923c0355bf948fbd99ed6018010b72"},
    {file = "kiwisolver-1.3.1-cp38-cp38-manylinux1_i686.whl", hash = "sha256:563c649cfdef27d081c84e72a03b48ea9408c16657500c312575ae9d9f7bc1c3"},
    {file = "kiwisolver-1.3.1-cp38-cp38-manylinux1_x86_64.whl", hash = "sha256:78751b33595f7f9511952e7e60ce858c6d64db2e062afb325985ddbd34b5c131"},
    {file = "kiwisolver-1.3.1-cp38-cp38-manylinux2014_aarch64.whl", hash = "sha256:a357fd4f15ee49b4a98b44ec23a34a95f1e00292a139d6015c11f55774ef10de"},
    {file = "kiwisolver-1.3.1-cp38-cp38-manylinux2014_ppc64le.whl", hash = "sha256:5989db3b3b34b76c09253deeaf7fbc2707616f130e166996606c284395da3f18"},
    {file = "kiwisolver-1.3.1-cp38-cp38-win32.whl", hash = "sha256:c08e95114951dc2090c4a630c2385bef681cacf12636fb0241accdc6b303fd81"},
    {file = "kiwisolver-1.3.1-cp38-cp38-win_amd64.whl", hash = "sha256:44a62e24d9b01ba94ae7a4a6c3fb215dc4af1dde817e7498d901e229aaf50e4e"},
    {file = "kiwisolver-1.3.1-cp39-cp39-macosx_10_9_x86_64.whl", hash = "sha256:50af681a36b2a1dee1d3c169ade9fdc59207d3c31e522519181e12f1b3ba7000"},
    {file = "kiwisolver-1.3.1-cp39-cp39-manylinux1_i686.whl", hash = "sha256:a53d27d0c2a0ebd07e395e56a1fbdf75ffedc4a05943daf472af163413ce9598"},
    {file = "kiwisolver-1.3.1-cp39-cp39-manylinux1_x86_64.whl", hash = "sha256:834ee27348c4aefc20b479335fd422a2c69db55f7d9ab61721ac8cd83eb78882"},
    {file = "kiwisolver-1.3.1-cp39-cp39-manylinux2014_aarch64.whl", hash = "sha256:5c3e6455341008a054cccee8c5d24481bcfe1acdbc9add30aa95798e95c65621"},
    {file = "kiwisolver-1.3.1-cp39-cp39-manylinux2014_ppc64le.whl", hash = "sha256:acef3d59d47dd85ecf909c359d0fd2c81ed33bdff70216d3956b463e12c38a54"},
    {file = "kiwisolver-1.3.1-cp39-cp39-win32.whl", hash = "sha256:c5518d51a0735b1e6cee1fdce66359f8d2b59c3ca85dc2b0813a8aa86818a030"},
    {file = "kiwisolver-1.3.1-cp39-cp39-win_amd64.whl", hash = "sha256:b9edd0110a77fc321ab090aaa1cfcaba1d8499850a12848b81be2222eab648f6"},
    {file = "kiwisolver-1.3.1-pp36-pypy36_pp73-macosx_10_9_x86_64.whl", hash = "sha256:0cd53f403202159b44528498de18f9285b04482bab2a6fc3f5dd8dbb9352e30d"},
    {file = "kiwisolver-1.3.1-pp36-pypy36_pp73-manylinux2010_x86_64.whl", hash = "sha256:33449715e0101e4d34f64990352bce4095c8bf13bed1b390773fc0a7295967b3"},
    {file = "kiwisolver-1.3.1-pp36-pypy36_pp73-win32.whl", hash = "sha256:401a2e9afa8588589775fe34fc22d918ae839aaaf0c0e96441c0fdbce6d8ebe6"},
    {file = "kiwisolver-1.3.1.tar.gz", hash = "sha256:950a199911a8d94683a6b10321f9345d5a3a8433ec58b217ace979e18f16e248"},
]
lightgbm = [
    {file = "lightgbm-3.1.1-py2.py3-none-macosx_10_13_x86_64.macosx_10_14_x86_64.macosx_10_15_x86_64.whl", hash = "sha256:515cd3bc2b7b61663ff61401a2c31eedb43e3dbd49b8479a25acfa4dbbbfd985"},
    {file = "lightgbm-3.1.1-py2.py3-none-manylinux1_x86_64.whl", hash = "sha256:9e32c1c7b00cf41b702f0a3225795cc709d72437b38f76ab41ab56ee5baea480"},
    {file = "lightgbm-3.1.1-py2.py3-none-win_amd64.whl", hash = "sha256:dbc4d3105bd176d395c6ff5f5f65351ce9bc2ad60585c60f4829ad9f6e814807"},
    {file = "lightgbm-3.1.1.tar.gz", hash = "sha256:babece2e3613e97748a67ed45387bb0e984bdb1f4126e39f010fbfe7503c7b20"},
]
llvmlite = [
    {file = "llvmlite-0.35.0rc3-cp36-cp36m-macosx_10_9_x86_64.whl", hash = "sha256:7b3b8b059f0449907c0376c7cecf6e0b4bdacc13797ab9f3cc64bb602e31c0a8"},
    {file = "llvmlite-0.35.0rc3-cp36-cp36m-manylinux2010_i686.whl", hash = "sha256:2d61fe18cf7b27f06e7663bd94d330d909e12a7595f220c7bff0f43ea271460c"},
    {file = "llvmlite-0.35.0rc3-cp36-cp36m-manylinux2010_x86_64.whl", hash = "sha256:ecd9ba96592fb5f3a9b1645cc7c73b8a1f2e74573f2afe1af15f8d13556e6a4b"},
    {file = "llvmlite-0.35.0rc3-cp36-cp36m-win32.whl", hash = "sha256:d80e892bf1278f6bc92e892e92f4b9170e02a1dfd9bbd618e23e76c47a1be3f7"},
    {file = "llvmlite-0.35.0rc3-cp36-cp36m-win_amd64.whl", hash = "sha256:ea727570ce8ca621959df9fb39bb8cff103d9817bd5c9ed5980607fa3b67d0c4"},
    {file = "llvmlite-0.35.0rc3-cp37-cp37m-macosx_10_9_x86_64.whl", hash = "sha256:ef23850e8720b52f3d5d5dd86566a9351f1d81d0c06cdb92f21c364aab53f4a8"},
    {file = "llvmlite-0.35.0rc3-cp37-cp37m-manylinux2010_i686.whl", hash = "sha256:b1faf7c3ca9d3a5c95cc47682a3efab1a9f64e2862a5570d922e6ec216e21c74"},
    {file = "llvmlite-0.35.0rc3-cp37-cp37m-manylinux2010_x86_64.whl", hash = "sha256:6d27b8c12c03dacd84e04db6c4bcf848d4aa7cbba51ee0625e46f7ced89ac603"},
    {file = "llvmlite-0.35.0rc3-cp37-cp37m-win32.whl", hash = "sha256:c8748823e3901833c8aaec89a46d38e302a43a2ffa944c2edcbd60ef7bf521ee"},
    {file = "llvmlite-0.35.0rc3-cp37-cp37m-win_amd64.whl", hash = "sha256:4cae79abf76b9ed801a0a27863c94c844712605868ff6802a2f402051ddf15c4"},
    {file = "llvmlite-0.35.0rc3-cp38-cp38-macosx_10_9_x86_64.whl", hash = "sha256:77a645b4ea84267fd497e45db531237dea097e2a0c3f0fa8ce66fbe6cd022924"},
    {file = "llvmlite-0.35.0rc3-cp38-cp38-manylinux2010_i686.whl", hash = "sha256:fd0d534ded3a757611a2334bc9b1f5d2415bb34fc177793805ed4eac91cce0a5"},
    {file = "llvmlite-0.35.0rc3-cp38-cp38-manylinux2010_x86_64.whl", hash = "sha256:b3ac274cb3bd3caecf8fdfd15c99f293b187a8ea8be2c7706fb6a32d9fa4e284"},
    {file = "llvmlite-0.35.0rc3-cp38-cp38-win32.whl", hash = "sha256:ee4cb5fe63b547cdfd77184e1d8d3992ede14ede47c178434b60851603c05896"},
    {file = "llvmlite-0.35.0rc3-cp38-cp38-win_amd64.whl", hash = "sha256:c7c070bf9e194d3d731bdd7b75c28e39efcdac5ea888efc092922afdec33e938"},
]
markdown = [
    {file = "Markdown-3.3.3-py3-none-any.whl", hash = "sha256:c109c15b7dc20a9ac454c9e6025927d44460b85bd039da028d85e2b6d0bcc328"},
    {file = "Markdown-3.3.3.tar.gz", hash = "sha256:5d9f2b5ca24bc4c7a390d22323ca4bad200368612b5aaa7796babf971d2b2f18"},
]
markupsafe = [
    {file = "MarkupSafe-1.1.1-cp27-cp27m-macosx_10_6_intel.whl", hash = "sha256:09027a7803a62ca78792ad89403b1b7a73a01c8cb65909cd876f7fcebd79b161"},
    {file = "MarkupSafe-1.1.1-cp27-cp27m-manylinux1_i686.whl", hash = "sha256:e249096428b3ae81b08327a63a485ad0878de3fb939049038579ac0ef61e17e7"},
    {file = "MarkupSafe-1.1.1-cp27-cp27m-manylinux1_x86_64.whl", hash = "sha256:500d4957e52ddc3351cabf489e79c91c17f6e0899158447047588650b5e69183"},
    {file = "MarkupSafe-1.1.1-cp27-cp27m-win32.whl", hash = "sha256:b2051432115498d3562c084a49bba65d97cf251f5a331c64a12ee7e04dacc51b"},
    {file = "MarkupSafe-1.1.1-cp27-cp27m-win_amd64.whl", hash = "sha256:98c7086708b163d425c67c7a91bad6e466bb99d797aa64f965e9d25c12111a5e"},
    {file = "MarkupSafe-1.1.1-cp27-cp27mu-manylinux1_i686.whl", hash = "sha256:cd5df75523866410809ca100dc9681e301e3c27567cf498077e8551b6d20e42f"},
    {file = "MarkupSafe-1.1.1-cp27-cp27mu-manylinux1_x86_64.whl", hash = "sha256:43a55c2930bbc139570ac2452adf3d70cdbb3cfe5912c71cdce1c2c6bbd9c5d1"},
    {file = "MarkupSafe-1.1.1-cp34-cp34m-macosx_10_6_intel.whl", hash = "sha256:1027c282dad077d0bae18be6794e6b6b8c91d58ed8a8d89a89d59693b9131db5"},
    {file = "MarkupSafe-1.1.1-cp34-cp34m-manylinux1_i686.whl", hash = "sha256:62fe6c95e3ec8a7fad637b7f3d372c15ec1caa01ab47926cfdf7a75b40e0eac1"},
    {file = "MarkupSafe-1.1.1-cp34-cp34m-manylinux1_x86_64.whl", hash = "sha256:88e5fcfb52ee7b911e8bb6d6aa2fd21fbecc674eadd44118a9cc3863f938e735"},
    {file = "MarkupSafe-1.1.1-cp34-cp34m-win32.whl", hash = "sha256:ade5e387d2ad0d7ebf59146cc00c8044acbd863725f887353a10df825fc8ae21"},
    {file = "MarkupSafe-1.1.1-cp34-cp34m-win_amd64.whl", hash = "sha256:09c4b7f37d6c648cb13f9230d847adf22f8171b1ccc4d5682398e77f40309235"},
    {file = "MarkupSafe-1.1.1-cp35-cp35m-macosx_10_6_intel.whl", hash = "sha256:79855e1c5b8da654cf486b830bd42c06e8780cea587384cf6545b7d9ac013a0b"},
    {file = "MarkupSafe-1.1.1-cp35-cp35m-manylinux1_i686.whl", hash = "sha256:c8716a48d94b06bb3b2524c2b77e055fb313aeb4ea620c8dd03a105574ba704f"},
    {file = "MarkupSafe-1.1.1-cp35-cp35m-manylinux1_x86_64.whl", hash = "sha256:7c1699dfe0cf8ff607dbdcc1e9b9af1755371f92a68f706051cc8c37d447c905"},
    {file = "MarkupSafe-1.1.1-cp35-cp35m-win32.whl", hash = "sha256:6dd73240d2af64df90aa7c4e7481e23825ea70af4b4922f8ede5b9e35f78a3b1"},
    {file = "MarkupSafe-1.1.1-cp35-cp35m-win_amd64.whl", hash = "sha256:9add70b36c5666a2ed02b43b335fe19002ee5235efd4b8a89bfcf9005bebac0d"},
    {file = "MarkupSafe-1.1.1-cp36-cp36m-macosx_10_6_intel.whl", hash = "sha256:24982cc2533820871eba85ba648cd53d8623687ff11cbb805be4ff7b4c971aff"},
    {file = "MarkupSafe-1.1.1-cp36-cp36m-manylinux1_i686.whl", hash = "sha256:00bc623926325b26bb9605ae9eae8a215691f33cae5df11ca5424f06f2d1f473"},
    {file = "MarkupSafe-1.1.1-cp36-cp36m-manylinux1_x86_64.whl", hash = "sha256:717ba8fe3ae9cc0006d7c451f0bb265ee07739daf76355d06366154ee68d221e"},
    {file = "MarkupSafe-1.1.1-cp36-cp36m-win32.whl", hash = "sha256:535f6fc4d397c1563d08b88e485c3496cf5784e927af890fb3c3aac7f933ec66"},
    {file = "MarkupSafe-1.1.1-cp36-cp36m-win_amd64.whl", hash = "sha256:b1282f8c00509d99fef04d8ba936b156d419be841854fe901d8ae224c59f0be5"},
    {file = "MarkupSafe-1.1.1-cp37-cp37m-macosx_10_6_intel.whl", hash = "sha256:8defac2f2ccd6805ebf65f5eeb132adcf2ab57aa11fdf4c0dd5169a004710e7d"},
    {file = "MarkupSafe-1.1.1-cp37-cp37m-manylinux1_i686.whl", hash = "sha256:46c99d2de99945ec5cb54f23c8cd5689f6d7177305ebff350a58ce5f8de1669e"},
    {file = "MarkupSafe-1.1.1-cp37-cp37m-manylinux1_x86_64.whl", hash = "sha256:ba59edeaa2fc6114428f1637ffff42da1e311e29382d81b339c1817d37ec93c6"},
    {file = "MarkupSafe-1.1.1-cp37-cp37m-win32.whl", hash = "sha256:b00c1de48212e4cc9603895652c5c410df699856a2853135b3967591e4beebc2"},
    {file = "MarkupSafe-1.1.1-cp37-cp37m-win_amd64.whl", hash = "sha256:9bf40443012702a1d2070043cb6291650a0841ece432556f784f004937f0f32c"},
    {file = "MarkupSafe-1.1.1-cp38-cp38-macosx_10_9_x86_64.whl", hash = "sha256:6788b695d50a51edb699cb55e35487e430fa21f1ed838122d722e0ff0ac5ba15"},
    {file = "MarkupSafe-1.1.1-cp38-cp38-manylinux1_i686.whl", hash = "sha256:cdb132fc825c38e1aeec2c8aa9338310d29d337bebbd7baa06889d09a60a1fa2"},
    {file = "MarkupSafe-1.1.1-cp38-cp38-manylinux1_x86_64.whl", hash = "sha256:13d3144e1e340870b25e7b10b98d779608c02016d5184cfb9927a9f10c689f42"},
    {file = "MarkupSafe-1.1.1-cp38-cp38-win32.whl", hash = "sha256:596510de112c685489095da617b5bcbbac7dd6384aeebeda4df6025d0256a81b"},
    {file = "MarkupSafe-1.1.1-cp38-cp38-win_amd64.whl", hash = "sha256:e8313f01ba26fbbe36c7be1966a7b7424942f670f38e666995b88d012765b9be"},
    {file = "MarkupSafe-1.1.1.tar.gz", hash = "sha256:29872e92839765e546828bb7754a68c418d927cd064fd4708fab9fe9c8bb116b"},
]
matplotlib = [
    {file = "matplotlib-3.3.3-cp36-cp36m-macosx_10_9_x86_64.whl", hash = "sha256:b2a5e1f637a92bb6f3526cc54cc8af0401112e81ce5cba6368a1b7908f9e18bc"},
    {file = "matplotlib-3.3.3-cp36-cp36m-manylinux1_i686.whl", hash = "sha256:c586ac1d64432f92857c3cf4478cfb0ece1ae18b740593f8a39f2f0b27c7fda5"},
    {file = "matplotlib-3.3.3-cp36-cp36m-manylinux1_x86_64.whl", hash = "sha256:9b03722c89a43a61d4d148acfc89ec5bb54cd0fd1539df25b10eb9c5fa6c393a"},
    {file = "matplotlib-3.3.3-cp36-cp36m-win32.whl", hash = "sha256:2c2c5041608cb75c39cbd0ed05256f8a563e144234a524c59d091abbfa7a868f"},
    {file = "matplotlib-3.3.3-cp36-cp36m-win_amd64.whl", hash = "sha256:c092fc4673260b1446b8578015321081d5db73b94533fe4bf9b69f44e948d174"},
    {file = "matplotlib-3.3.3-cp37-cp37m-macosx_10_9_x86_64.whl", hash = "sha256:27c9393fada62bd0ad7c730562a0fecbd3d5aaa8d9ed80ba7d3ebb8abc4f0453"},
    {file = "matplotlib-3.3.3-cp37-cp37m-manylinux1_i686.whl", hash = "sha256:b8ba2a1dbb4660cb469fe8e1febb5119506059e675180c51396e1723ff9b79d9"},
    {file = "matplotlib-3.3.3-cp37-cp37m-manylinux1_x86_64.whl", hash = "sha256:0caa687fce6174fef9b27d45f8cc57cbc572e04e98c81db8e628b12b563d59a2"},
    {file = "matplotlib-3.3.3-cp37-cp37m-win32.whl", hash = "sha256:b7b09c61a91b742cb5460b72efd1fe26ef83c1c704f666e0af0df156b046aada"},
    {file = "matplotlib-3.3.3-cp37-cp37m-win_amd64.whl", hash = "sha256:6ffd2d80d76df2e5f9f0c0140b5af97e3b87dd29852dcdb103ec177d853ec06b"},
    {file = "matplotlib-3.3.3-cp38-cp38-macosx_10_9_x86_64.whl", hash = "sha256:5111d6d47a0f5b8f3e10af7a79d5e7eb7e73a22825391834734274c4f312a8a0"},
    {file = "matplotlib-3.3.3-cp38-cp38-manylinux1_i686.whl", hash = "sha256:a4fe54eab2c7129add75154823e6543b10261f9b65b2abe692d68743a4999f8c"},
    {file = "matplotlib-3.3.3-cp38-cp38-manylinux1_x86_64.whl", hash = "sha256:83e6c895d93fdf93eeff1a21ee96778ba65ef258e5d284160f7c628fee40c38f"},
    {file = "matplotlib-3.3.3-cp38-cp38-win32.whl", hash = "sha256:b26c472847911f5a7eb49e1c888c31c77c4ddf8023c1545e0e8e0367ba74fb15"},
    {file = "matplotlib-3.3.3-cp38-cp38-win_amd64.whl", hash = "sha256:09225edca87a79815822eb7d3be63a83ebd4d9d98d5aa3a15a94f4eee2435954"},
    {file = "matplotlib-3.3.3-cp39-cp39-macosx_10_9_x86_64.whl", hash = "sha256:eb6b6700ea454bb88333d98601e74928e06f9669c1ea231b4c4c666c1d7701b4"},
    {file = "matplotlib-3.3.3-cp39-cp39-manylinux1_i686.whl", hash = "sha256:2d31aff0c8184b05006ad756b9a4dc2a0805e94d28f3abc3187e881b6673b302"},
    {file = "matplotlib-3.3.3-cp39-cp39-manylinux1_x86_64.whl", hash = "sha256:d082f77b4ed876ae94a9373f0db96bf8768a7cca6c58fc3038f94e30ffde1880"},
    {file = "matplotlib-3.3.3-cp39-cp39-win32.whl", hash = "sha256:e71cdd402047e657c1662073e9361106c6981e9621ab8c249388dfc3ec1de07b"},
    {file = "matplotlib-3.3.3-cp39-cp39-win_amd64.whl", hash = "sha256:756ee498b9ba35460e4cbbd73f09018e906daa8537fff61da5b5bf8d5e9de5c7"},
    {file = "matplotlib-3.3.3-pp36-pypy36_pp73-macosx_10_9_x86_64.whl", hash = "sha256:7ad44f2c74c50567c694ee91c6fa16d67e7c8af6f22c656b80469ad927688457"},
    {file = "matplotlib-3.3.3-pp36-pypy36_pp73-manylinux2010_x86_64.whl", hash = "sha256:3a4c3e9be63adf8e9b305aa58fb3ec40ecc61fd0f8fd3328ce55bc30e7a2aeb0"},
    {file = "matplotlib-3.3.3-pp37-pypy37_pp73-macosx_10_9_x86_64.whl", hash = "sha256:746897fbd72bd462b888c74ed35d812ca76006b04f717cd44698cdfc99aca70d"},
    {file = "matplotlib-3.3.3-pp37-pypy37_pp73-manylinux2010_x86_64.whl", hash = "sha256:5ed3d3342698c2b1f3651f8ea6c099b0f196d16ee00e33dc3a6fee8cb01d530a"},
    {file = "matplotlib-3.3.3.tar.gz", hash = "sha256:b1b60c6476c4cfe9e5cf8ab0d3127476fd3d5f05de0f343a452badaad0e4bdec"},
]
mistune = [
    {file = "mistune-0.8.4-py2.py3-none-any.whl", hash = "sha256:88a1051873018da288eee8538d476dffe1262495144b33ecb586c4ab266bb8d4"},
    {file = "mistune-0.8.4.tar.gz", hash = "sha256:59a3429db53c50b5c6bcc8a07f8848cb00d7dc8bdb431a4ab41920d201d4756e"},
]
monotonic = [
    {file = "monotonic-1.5-py2.py3-none-any.whl", hash = "sha256:552a91f381532e33cbd07c6a2655a21908088962bb8fa7239ecbcc6ad1140cc7"},
    {file = "monotonic-1.5.tar.gz", hash = "sha256:23953d55076df038541e648a53676fb24980f7a1be290cdda21300b3bc21dfb0"},
]
more-itertools = [
    {file = "more-itertools-8.6.0.tar.gz", hash = "sha256:b3a9005928e5bed54076e6e549c792b306fddfe72b2d1d22dd63d42d5d3899cf"},
    {file = "more_itertools-8.6.0-py3-none-any.whl", hash = "sha256:8e1a2a43b2f2727425f2b5839587ae37093f19153dc26c0927d1048ff6557330"},
]
msgpack = [
    {file = "msgpack-1.0.2-cp35-cp35m-manylinux1_i686.whl", hash = "sha256:b6d9e2dae081aa35c44af9c4298de4ee72991305503442a5c74656d82b581fe9"},
    {file = "msgpack-1.0.2-cp35-cp35m-manylinux1_x86_64.whl", hash = "sha256:a99b144475230982aee16b3d249170f1cccebf27fb0a08e9f603b69637a62192"},
    {file = "msgpack-1.0.2-cp35-cp35m-manylinux2014_aarch64.whl", hash = "sha256:1026dcc10537d27dd2d26c327e552f05ce148977e9d7b9f1718748281b38c841"},
    {file = "msgpack-1.0.2-cp36-cp36m-macosx_10_14_x86_64.whl", hash = "sha256:fe07bc6735d08e492a327f496b7850e98cb4d112c56df69b0c844dbebcbb47f6"},
    {file = "msgpack-1.0.2-cp36-cp36m-manylinux1_i686.whl", hash = "sha256:9ea52fff0473f9f3000987f313310208c879493491ef3ccf66268eff8d5a0326"},
    {file = "msgpack-1.0.2-cp36-cp36m-manylinux1_x86_64.whl", hash = "sha256:26a1759f1a88df5f1d0b393eb582ec022326994e311ba9c5818adc5374736439"},
    {file = "msgpack-1.0.2-cp36-cp36m-manylinux2014_aarch64.whl", hash = "sha256:497d2c12426adcd27ab83144057a705efb6acc7e85957a51d43cdcf7f258900f"},
    {file = "msgpack-1.0.2-cp36-cp36m-win32.whl", hash = "sha256:e89ec55871ed5473a041c0495b7b4e6099f6263438e0bd04ccd8418f92d5d7f2"},
    {file = "msgpack-1.0.2-cp36-cp36m-win_amd64.whl", hash = "sha256:a4355d2193106c7aa77c98fc955252a737d8550320ecdb2e9ac701e15e2943bc"},
    {file = "msgpack-1.0.2-cp37-cp37m-macosx_10_14_x86_64.whl", hash = "sha256:d6c64601af8f3893d17ec233237030e3110f11b8a962cb66720bf70c0141aa54"},
    {file = "msgpack-1.0.2-cp37-cp37m-manylinux1_i686.whl", hash = "sha256:f484cd2dca68502de3704f056fa9b318c94b1539ed17a4c784266df5d6978c87"},
    {file = "msgpack-1.0.2-cp37-cp37m-manylinux1_x86_64.whl", hash = "sha256:f3e6aaf217ac1c7ce1563cf52a2f4f5d5b1f64e8729d794165db71da57257f0c"},
    {file = "msgpack-1.0.2-cp37-cp37m-manylinux2014_aarch64.whl", hash = "sha256:8521e5be9e3b93d4d5e07cb80b7e32353264d143c1f072309e1863174c6aadb1"},
    {file = "msgpack-1.0.2-cp37-cp37m-win32.whl", hash = "sha256:31c17bbf2ae5e29e48d794c693b7ca7a0c73bd4280976d408c53df421e838d2a"},
    {file = "msgpack-1.0.2-cp37-cp37m-win_amd64.whl", hash = "sha256:8ffb24a3b7518e843cd83538cf859e026d24ec41ac5721c18ed0c55101f9775b"},
    {file = "msgpack-1.0.2-cp38-cp38-macosx_10_14_x86_64.whl", hash = "sha256:b28c0876cce1466d7c2195d7658cf50e4730667196e2f1355c4209444717ee06"},
    {file = "msgpack-1.0.2-cp38-cp38-manylinux1_i686.whl", hash = "sha256:87869ba567fe371c4555d2e11e4948778ab6b59d6cc9d8460d543e4cfbbddd1c"},
    {file = "msgpack-1.0.2-cp38-cp38-manylinux1_x86_64.whl", hash = "sha256:b55f7db883530b74c857e50e149126b91bb75d35c08b28db12dcb0346f15e46e"},
    {file = "msgpack-1.0.2-cp38-cp38-manylinux2014_aarch64.whl", hash = "sha256:ac25f3e0513f6673e8b405c3a80500eb7be1cf8f57584be524c4fa78fe8e0c83"},
    {file = "msgpack-1.0.2-cp38-cp38-win32.whl", hash = "sha256:0cb94ee48675a45d3b86e61d13c1e6f1696f0183f0715544976356ff86f741d9"},
    {file = "msgpack-1.0.2-cp38-cp38-win_amd64.whl", hash = "sha256:e36a812ef4705a291cdb4a2fd352f013134f26c6ff63477f20235138d1d21009"},
    {file = "msgpack-1.0.2-cp39-cp39-macosx_10_14_x86_64.whl", hash = "sha256:2a5866bdc88d77f6e1370f82f2371c9bc6fc92fe898fa2dec0c5d4f5435a2694"},
    {file = "msgpack-1.0.2-cp39-cp39-manylinux1_i686.whl", hash = "sha256:92be4b12de4806d3c36810b0fe2aeedd8d493db39e2eb90742b9c09299eb5759"},
    {file = "msgpack-1.0.2-cp39-cp39-manylinux1_x86_64.whl", hash = "sha256:de6bd7990a2c2dabe926b7e62a92886ccbf809425c347ae7de277067f97c2887"},
    {file = "msgpack-1.0.2-cp39-cp39-manylinux2014_aarch64.whl", hash = "sha256:5a9ee2540c78659a1dd0b110f73773533ee3108d4e1219b5a15a8d635b7aca0e"},
    {file = "msgpack-1.0.2-cp39-cp39-win32.whl", hash = "sha256:c747c0cc08bd6d72a586310bda6ea72eeb28e7505990f342552315b229a19b33"},
    {file = "msgpack-1.0.2-cp39-cp39-win_amd64.whl", hash = "sha256:d8167b84af26654c1124857d71650404336f4eb5cc06900667a493fc619ddd9f"},
    {file = "msgpack-1.0.2.tar.gz", hash = "sha256:fae04496f5bc150eefad4e9571d1a76c55d021325dcd484ce45065ebbdd00984"},
]
mypy-extensions = [
    {file = "mypy_extensions-0.4.3-py2.py3-none-any.whl", hash = "sha256:090fedd75945a69ae91ce1303b5824f428daf5a028d2f6ab8a299250a846f15d"},
    {file = "mypy_extensions-0.4.3.tar.gz", hash = "sha256:2d82818f5bb3e369420cb3c4060a7970edba416647068eb4c5343488a6c604a8"},
]
nbclient = [
    {file = "nbclient-0.5.1-py3-none-any.whl", hash = "sha256:4d6b116187c795c99b9dba13d46e764d596574b14c296d60670c8dfe454db364"},
    {file = "nbclient-0.5.1.tar.gz", hash = "sha256:01e2d726d16eaf2cde6db74a87e2451453547e8832d142f73f72fddcd4fe0250"},
]
nbconvert = [
    {file = "nbconvert-6.0.7-py3-none-any.whl", hash = "sha256:39e9f977920b203baea0be67eea59f7b37a761caa542abe80f5897ce3cf6311d"},
    {file = "nbconvert-6.0.7.tar.gz", hash = "sha256:cbbc13a86dfbd4d1b5dee106539de0795b4db156c894c2c5dc382062bbc29002"},
]
nbformat = [
    {file = "nbformat-5.0.8-py3-none-any.whl", hash = "sha256:aa9450c16d29286dc69b92ea4913c1bffe86488f90184445996ccc03a2f60382"},
    {file = "nbformat-5.0.8.tar.gz", hash = "sha256:f545b22138865bfbcc6b1ffe89ed5a2b8e2dc5d4fe876f2ca60d8e6f702a30f8"},
]
nbsphinx = [
    {file = "nbsphinx-0.7.1-py3-none-any.whl", hash = "sha256:560b23ff8468643b49e19293c154c93c6ee7090786922731e1c391bd566aac86"},
    {file = "nbsphinx-0.7.1.tar.gz", hash = "sha256:f50bd750e4ee3a4e4c3cf571155eab413dc87d581c1380021e7623205b5fa648"},
]
neptune-client = [
    {file = "neptune-client-0.4.129.tar.gz", hash = "sha256:ddaf851a5c4ca22397b2dcafbcfd213f3264a76828b50acdc3f45034597c70f4"},
]
nest-asyncio = [
    {file = "nest_asyncio-1.4.3-py3-none-any.whl", hash = "sha256:dbe032f3e9ff7f120e76be22bf6e7958e867aed1743e6894b8a9585fe8495cc9"},
    {file = "nest_asyncio-1.4.3.tar.gz", hash = "sha256:eaa09ef1353ebefae19162ad423eef7a12166bcc63866f8bff8f3635353cd9fa"},
]
notebook = [
    {file = "notebook-6.1.5-py3-none-any.whl", hash = "sha256:508cf9dad7cdb3188f1aa27017dc78179029dfe83814fc505329f689bc2ab50f"},
    {file = "notebook-6.1.5.tar.gz", hash = "sha256:3db37ae834c5f3b6378381229d0e5dfcbfb558d08c8ce646b1ad355147f5e91d"},
]
numba = [
    {file = "numba-0.51.2-cp36-cp36m-macosx_10_14_x86_64.whl", hash = "sha256:af798310eeb318c56cdb83254abbe9a938cc0182d08671d7f9f032dc817e064d"},
    {file = "numba-0.51.2-cp36-cp36m-manylinux2014_i686.whl", hash = "sha256:93e18350f2094e7432321c1275730a3143b94af012fb609cc180fa376c44867f"},
    {file = "numba-0.51.2-cp36-cp36m-manylinux2014_x86_64.whl", hash = "sha256:9e2bb1f129bfadd757ad7a9c18ab79c3ab25ce6d6a68e58565d6c52ad07b3566"},
    {file = "numba-0.51.2-cp36-cp36m-win32.whl", hash = "sha256:31cdf6b6d1301d5fb6c4fcb8b4c711ba5c9f60ba2fca008b550da9b56185367c"},
    {file = "numba-0.51.2-cp36-cp36m-win_amd64.whl", hash = "sha256:df6edca13c04a31fdb5addf5205199478a7da372712829157ef491e8a6e7031f"},
    {file = "numba-0.51.2-cp37-cp37m-macosx_10_14_x86_64.whl", hash = "sha256:a628122dacfcba9a3ea68a9e95578c6b6391016e34962c46550ea8e189e0412e"},
    {file = "numba-0.51.2-cp37-cp37m-manylinux2014_i686.whl", hash = "sha256:106736d5a8dab6bebce989d4ab1b3f169c264582598f172e6e5b736210d2e834"},
    {file = "numba-0.51.2-cp37-cp37m-manylinux2014_x86_64.whl", hash = "sha256:a12f16fdb4ca5edc94e2ef412e4e768c29217ef9b6fdfc237d064ebe30acfe14"},
    {file = "numba-0.51.2-cp37-cp37m-win32.whl", hash = "sha256:025b033fd31c44bba17802293c81270084b5454b5b055b8c10c394385c232f00"},
    {file = "numba-0.51.2-cp37-cp37m-win_amd64.whl", hash = "sha256:081788f584fa500339e9b74bf02e3c5029d408c114e555ada19cae0b92721416"},
    {file = "numba-0.51.2-cp38-cp38-macosx_10_14_x86_64.whl", hash = "sha256:5416b584183fd599afda11b947b64f89450fcf26a9c15b408167f412b98a3a94"},
    {file = "numba-0.51.2-cp38-cp38-manylinux2014_i686.whl", hash = "sha256:05da65dca2ac28a192c9d8f20e9e477eb1237205cfc4d131c414f5f8092c6639"},
    {file = "numba-0.51.2-cp38-cp38-manylinux2014_x86_64.whl", hash = "sha256:aee435e3b7e465dd49971f8ea76aa414532a87736916cb399534e017334d1138"},
    {file = "numba-0.51.2-cp38-cp38-win32.whl", hash = "sha256:bbbe2432433b11d3fadab0226a84c1a81918cb905ba1aeb022249e8d2ba8856c"},
    {file = "numba-0.51.2-cp38-cp38-win_amd64.whl", hash = "sha256:259e7c15b24feec4a99fb41eb8c47b5ad49b544d1a5ad40ad0252ef531ba06fd"},
    {file = "numba-0.51.2.tar.gz", hash = "sha256:16bd59572114adbf5f600ea383880d7b2071ae45477e84a24994e089ea390768"},
]
numpy = [
    {file = "numpy-1.19.4-cp36-cp36m-macosx_10_9_x86_64.whl", hash = "sha256:e9b30d4bd69498fc0c3fe9db5f62fffbb06b8eb9321f92cc970f2969be5e3949"},
    {file = "numpy-1.19.4-cp36-cp36m-manylinux1_i686.whl", hash = "sha256:fedbd128668ead37f33917820b704784aff695e0019309ad446a6d0b065b57e4"},
    {file = "numpy-1.19.4-cp36-cp36m-manylinux1_x86_64.whl", hash = "sha256:8ece138c3a16db8c1ad38f52eb32be6086cc72f403150a79336eb2045723a1ad"},
    {file = "numpy-1.19.4-cp36-cp36m-manylinux2010_i686.whl", hash = "sha256:64324f64f90a9e4ef732be0928be853eee378fd6a01be21a0a8469c4f2682c83"},
    {file = "numpy-1.19.4-cp36-cp36m-manylinux2010_x86_64.whl", hash = "sha256:ad6f2ff5b1989a4899bf89800a671d71b1612e5ff40866d1f4d8bcf48d4e5764"},
    {file = "numpy-1.19.4-cp36-cp36m-manylinux2014_aarch64.whl", hash = "sha256:d6c7bb82883680e168b55b49c70af29b84b84abb161cbac2800e8fcb6f2109b6"},
    {file = "numpy-1.19.4-cp36-cp36m-win32.whl", hash = "sha256:13d166f77d6dc02c0a73c1101dd87fdf01339febec1030bd810dcd53fff3b0f1"},
    {file = "numpy-1.19.4-cp36-cp36m-win_amd64.whl", hash = "sha256:448ebb1b3bf64c0267d6b09a7cba26b5ae61b6d2dbabff7c91b660c7eccf2bdb"},
    {file = "numpy-1.19.4-cp37-cp37m-macosx_10_9_x86_64.whl", hash = "sha256:27d3f3b9e3406579a8af3a9f262f5339005dd25e0ecf3cf1559ff8a49ed5cbf2"},
    {file = "numpy-1.19.4-cp37-cp37m-manylinux1_i686.whl", hash = "sha256:16c1b388cc31a9baa06d91a19366fb99ddbe1c7b205293ed072211ee5bac1ed2"},
    {file = "numpy-1.19.4-cp37-cp37m-manylinux1_x86_64.whl", hash = "sha256:e5b6ed0f0b42317050c88022349d994fe72bfe35f5908617512cd8c8ef9da2a9"},
    {file = "numpy-1.19.4-cp37-cp37m-manylinux2010_i686.whl", hash = "sha256:18bed2bcb39e3f758296584337966e68d2d5ba6aab7e038688ad53c8f889f757"},
    {file = "numpy-1.19.4-cp37-cp37m-manylinux2010_x86_64.whl", hash = "sha256:fe45becb4c2f72a0907c1d0246ea6449fe7a9e2293bb0e11c4e9a32bb0930a15"},
    {file = "numpy-1.19.4-cp37-cp37m-manylinux2014_aarch64.whl", hash = "sha256:6d7593a705d662be5bfe24111af14763016765f43cb6923ed86223f965f52387"},
    {file = "numpy-1.19.4-cp37-cp37m-win32.whl", hash = "sha256:6ae6c680f3ebf1cf7ad1d7748868b39d9f900836df774c453c11c5440bc15b36"},
    {file = "numpy-1.19.4-cp37-cp37m-win_amd64.whl", hash = "sha256:9eeb7d1d04b117ac0d38719915ae169aa6b61fca227b0b7d198d43728f0c879c"},
    {file = "numpy-1.19.4-cp38-cp38-macosx_10_9_x86_64.whl", hash = "sha256:cb1017eec5257e9ac6209ac172058c430e834d5d2bc21961dceeb79d111e5909"},
    {file = "numpy-1.19.4-cp38-cp38-manylinux1_i686.whl", hash = "sha256:edb01671b3caae1ca00881686003d16c2209e07b7ef8b7639f1867852b948f7c"},
    {file = "numpy-1.19.4-cp38-cp38-manylinux1_x86_64.whl", hash = "sha256:f29454410db6ef8126c83bd3c968d143304633d45dc57b51252afbd79d700893"},
    {file = "numpy-1.19.4-cp38-cp38-manylinux2010_i686.whl", hash = "sha256:ec149b90019852266fec2341ce1db513b843e496d5a8e8cdb5ced1923a92faab"},
    {file = "numpy-1.19.4-cp38-cp38-manylinux2010_x86_64.whl", hash = "sha256:1aeef46a13e51931c0b1cf8ae1168b4a55ecd282e6688fdb0a948cc5a1d5afb9"},
    {file = "numpy-1.19.4-cp38-cp38-manylinux2014_aarch64.whl", hash = "sha256:08308c38e44cc926bdfce99498b21eec1f848d24c302519e64203a8da99a97db"},
    {file = "numpy-1.19.4-cp38-cp38-win32.whl", hash = "sha256:5734bdc0342aba9dfc6f04920988140fb41234db42381cf7ccba64169f9fe7ac"},
    {file = "numpy-1.19.4-cp38-cp38-win_amd64.whl", hash = "sha256:09c12096d843b90eafd01ea1b3307e78ddd47a55855ad402b157b6c4862197ce"},
    {file = "numpy-1.19.4-cp39-cp39-macosx_10_9_x86_64.whl", hash = "sha256:e452dc66e08a4ce642a961f134814258a082832c78c90351b75c41ad16f79f63"},
    {file = "numpy-1.19.4-cp39-cp39-manylinux1_i686.whl", hash = "sha256:a5d897c14513590a85774180be713f692df6fa8ecf6483e561a6d47309566f37"},
    {file = "numpy-1.19.4-cp39-cp39-manylinux1_x86_64.whl", hash = "sha256:a09f98011236a419ee3f49cedc9ef27d7a1651df07810ae430a6b06576e0b414"},
    {file = "numpy-1.19.4-cp39-cp39-manylinux2010_i686.whl", hash = "sha256:50e86c076611212ca62e5a59f518edafe0c0730f7d9195fec718da1a5c2bb1fc"},
    {file = "numpy-1.19.4-cp39-cp39-manylinux2010_x86_64.whl", hash = "sha256:f0d3929fe88ee1c155129ecd82f981b8856c5d97bcb0d5f23e9b4242e79d1de3"},
    {file = "numpy-1.19.4-cp39-cp39-manylinux2014_aarch64.whl", hash = "sha256:c42c4b73121caf0ed6cd795512c9c09c52a7287b04d105d112068c1736d7c753"},
    {file = "numpy-1.19.4-cp39-cp39-win32.whl", hash = "sha256:8cac8790a6b1ddf88640a9267ee67b1aee7a57dfa2d2dd33999d080bc8ee3a0f"},
    {file = "numpy-1.19.4-cp39-cp39-win_amd64.whl", hash = "sha256:4377e10b874e653fe96985c05feed2225c912e328c8a26541f7fc600fb9c637b"},
    {file = "numpy-1.19.4-pp36-pypy36_pp73-manylinux2010_x86_64.whl", hash = "sha256:2a2740aa9733d2e5b2dfb33639d98a64c3b0f24765fed86b0fd2aec07f6a0a08"},
    {file = "numpy-1.19.4.zip", hash = "sha256:141ec3a3300ab89c7f2b0775289954d193cc8edb621ea05f99db9cb181530512"},
]
oauthlib = [
    {file = "oauthlib-3.1.0-py2.py3-none-any.whl", hash = "sha256:df884cd6cbe20e32633f1db1072e9356f53638e4361bef4e8b03c9127c9328ea"},
    {file = "oauthlib-3.1.0.tar.gz", hash = "sha256:bee41cc35fcca6e988463cacc3bcb8a96224f470ca547e697b604cc697b2f889"},
]
opencv-python = [
    {file = "opencv-python-4.4.0.46.tar.gz", hash = "sha256:d80db278a07f51811dbf0f9c31ff7cd5b2501822fb7a7587e71f9ff27d5c04bd"},
    {file = "opencv_python-4.4.0.46-cp36-cp36m-macosx_10_13_x86_64.whl", hash = "sha256:14df77490c8aedceae74e660564d48c04761658aecc93895ac5e974006a89606"},
    {file = "opencv_python-4.4.0.46-cp36-cp36m-manylinux2014_i686.whl", hash = "sha256:6b6d23de6d5ddc55e865ac8532bf8062b26ba70305fa1c87c671717027dcd370"},
    {file = "opencv_python-4.4.0.46-cp36-cp36m-manylinux2014_x86_64.whl", hash = "sha256:6b1d85cbb64ce20ac5f79ad8e3e76a3dbff53d258c65f2fc0b9411321147a0be"},
    {file = "opencv_python-4.4.0.46-cp36-cp36m-win32.whl", hash = "sha256:4af0053c6a70f127a52c26b112341826d3dbfce6955beb9044d3eabd7e14d1cd"},
    {file = "opencv_python-4.4.0.46-cp36-cp36m-win_amd64.whl", hash = "sha256:135e05b69ab9665cbe2589f56e60895219bc2443a632bdc4bde72fb95eda1582"},
    {file = "opencv_python-4.4.0.46-cp37-cp37m-macosx_10_13_x86_64.whl", hash = "sha256:51baebb0f8f3cae4cccd30daf018a5bb75cb759d5658aea29100d34cd5cac106"},
    {file = "opencv_python-4.4.0.46-cp37-cp37m-manylinux2014_i686.whl", hash = "sha256:9659e80059c9f39728c7dcc22032dff0d1d467f07b6cd8e036613393e4b7c71a"},
    {file = "opencv_python-4.4.0.46-cp37-cp37m-manylinux2014_x86_64.whl", hash = "sha256:f69a56e958ecb549ba84e0497a438080932b4d52ded441cec04d80afde71dc0a"},
    {file = "opencv_python-4.4.0.46-cp37-cp37m-win32.whl", hash = "sha256:68a9ec7e32f82cab267b6f757d9862a9a930371062739f9d00472e7c850c5854"},
    {file = "opencv_python-4.4.0.46-cp37-cp37m-win_amd64.whl", hash = "sha256:17581c68400f828700e5c6b3b082f50c781bf74cb9a7b972a04f05d26c8e894a"},
    {file = "opencv_python-4.4.0.46-cp38-cp38-macosx_10_13_x86_64.whl", hash = "sha256:db874c65654465ef71d6e8618bed8c725722bc90624132b9512bf061abb4eec0"},
    {file = "opencv_python-4.4.0.46-cp38-cp38-manylinux2014_i686.whl", hash = "sha256:8aeda9b2c37bf91fa88d67f09b85f2250661eec43d72184ec544783de204e96a"},
    {file = "opencv_python-4.4.0.46-cp38-cp38-manylinux2014_x86_64.whl", hash = "sha256:8a8ebd7ceebc0be9c14ca3e25a1c4ae086016b469848258e998247f2fc855314"},
    {file = "opencv_python-4.4.0.46-cp38-cp38-win32.whl", hash = "sha256:e4c072cf4260063ebadc70e34d622fa1127a88e364475ed757709e249ebe990f"},
    {file = "opencv_python-4.4.0.46-cp38-cp38-win_amd64.whl", hash = "sha256:6022609b67f9c0f14e6807e782660d1d1be94d4f0c7bc1794d7d8f600014acb2"},
    {file = "opencv_python-4.4.0.46-cp39-cp39-macosx_10_13_x86_64.whl", hash = "sha256:117dbb2fd184de28d831f14c1da17864efcee7bb7895e43adf40f5e1da9137fb"},
    {file = "opencv_python-4.4.0.46-cp39-cp39-manylinux2014_i686.whl", hash = "sha256:c1382209a771ca8a25fe89d4a2377875538c6ed3cf8745280e65636cbd0988f2"},
    {file = "opencv_python-4.4.0.46-cp39-cp39-manylinux2014_x86_64.whl", hash = "sha256:744e9ae2fb4c8574e6d4a762146b4d0984bdec60b98480fc54a363c03a07a1ac"},
    {file = "opencv_python-4.4.0.46-cp39-cp39-win32.whl", hash = "sha256:7fe81d08df4eb5dc4c6aa5f09888b6fd390fce5fa7d5624a98cac890b9aa6181"},
    {file = "opencv_python-4.4.0.46-cp39-cp39-win_amd64.whl", hash = "sha256:0548981fe189e0d57b9cc65066b66fd70d4bc84ea906f349a63d9098e1b911c6"},
]
opt-einsum = [
    {file = "opt_einsum-3.3.0-py3-none-any.whl", hash = "sha256:2455e59e3947d3c275477df7f5205b30635e266fe6dc300e3d9f9646bfcea147"},
    {file = "opt_einsum-3.3.0.tar.gz", hash = "sha256:59f6475f77bbc37dcf7cd748519c0ec60722e91e63ca114e68821c0c54a46549"},
]
packaging = [
    {file = "packaging-20.8-py2.py3-none-any.whl", hash = "sha256:24e0da08660a87484d1602c30bb4902d74816b6985b93de36926f5bc95741858"},
    {file = "packaging-20.8.tar.gz", hash = "sha256:78598185a7008a470d64526a8059de9aaa449238f280fc9eb6b13ba6c4109093"},
]
pandas = [
    {file = "pandas-1.1.5-cp36-cp36m-macosx_10_9_x86_64.whl", hash = "sha256:bf23a3b54d128b50f4f9d4675b3c1857a688cc6731a32f931837d72effb2698d"},
    {file = "pandas-1.1.5-cp36-cp36m-manylinux1_i686.whl", hash = "sha256:5a780260afc88268a9d3ac3511d8f494fdcf637eece62fb9eb656a63d53eb7ca"},
    {file = "pandas-1.1.5-cp36-cp36m-manylinux1_x86_64.whl", hash = "sha256:b61080750d19a0122469ab59b087380721d6b72a4e7d962e4d7e63e0c4504814"},
    {file = "pandas-1.1.5-cp36-cp36m-manylinux2014_aarch64.whl", hash = "sha256:0de3ddb414d30798cbf56e642d82cac30a80223ad6fe484d66c0ce01a84d6f2f"},
    {file = "pandas-1.1.5-cp36-cp36m-win32.whl", hash = "sha256:70865f96bb38fec46f7ebd66d4b5cfd0aa6b842073f298d621385ae3898d28b5"},
    {file = "pandas-1.1.5-cp36-cp36m-win_amd64.whl", hash = "sha256:19a2148a1d02791352e9fa637899a78e371a3516ac6da5c4edc718f60cbae648"},
    {file = "pandas-1.1.5-cp37-cp37m-macosx_10_9_x86_64.whl", hash = "sha256:26fa92d3ac743a149a31b21d6f4337b0594b6302ea5575b37af9ca9611e8981a"},
    {file = "pandas-1.1.5-cp37-cp37m-manylinux1_i686.whl", hash = "sha256:c16d59c15d946111d2716856dd5479221c9e4f2f5c7bc2d617f39d870031e086"},
    {file = "pandas-1.1.5-cp37-cp37m-manylinux1_x86_64.whl", hash = "sha256:3be7a7a0ca71a2640e81d9276f526bca63505850add10206d0da2e8a0a325dae"},
    {file = "pandas-1.1.5-cp37-cp37m-manylinux2014_aarch64.whl", hash = "sha256:573fba5b05bf2c69271a32e52399c8de599e4a15ab7cec47d3b9c904125ab788"},
    {file = "pandas-1.1.5-cp37-cp37m-win32.whl", hash = "sha256:21b5a2b033380adbdd36b3116faaf9a4663e375325831dac1b519a44f9e439bb"},
    {file = "pandas-1.1.5-cp37-cp37m-win_amd64.whl", hash = "sha256:24c7f8d4aee71bfa6401faeba367dd654f696a77151a8a28bc2013f7ced4af98"},
    {file = "pandas-1.1.5-cp38-cp38-macosx_10_9_x86_64.whl", hash = "sha256:2860a97cbb25444ffc0088b457da0a79dc79f9c601238a3e0644312fcc14bf11"},
    {file = "pandas-1.1.5-cp38-cp38-manylinux1_i686.whl", hash = "sha256:5008374ebb990dad9ed48b0f5d0038124c73748f5384cc8c46904dace27082d9"},
    {file = "pandas-1.1.5-cp38-cp38-manylinux1_x86_64.whl", hash = "sha256:2c2f7c670ea4e60318e4b7e474d56447cf0c7d83b3c2a5405a0dbb2600b9c48e"},
    {file = "pandas-1.1.5-cp38-cp38-manylinux2014_aarch64.whl", hash = "sha256:0a643bae4283a37732ddfcecab3f62dd082996021b980f580903f4e8e01b3c5b"},
    {file = "pandas-1.1.5-cp38-cp38-win32.whl", hash = "sha256:5447ea7af4005b0daf695a316a423b96374c9c73ffbd4533209c5ddc369e644b"},
    {file = "pandas-1.1.5-cp38-cp38-win_amd64.whl", hash = "sha256:4c62e94d5d49db116bef1bd5c2486723a292d79409fc9abd51adf9e05329101d"},
    {file = "pandas-1.1.5-cp39-cp39-macosx_10_9_x86_64.whl", hash = "sha256:731568be71fba1e13cae212c362f3d2ca8932e83cb1b85e3f1b4dd77d019254a"},
    {file = "pandas-1.1.5-cp39-cp39-manylinux1_i686.whl", hash = "sha256:c61c043aafb69329d0f961b19faa30b1dab709dd34c9388143fc55680059e55a"},
    {file = "pandas-1.1.5-cp39-cp39-manylinux1_x86_64.whl", hash = "sha256:2b1c6cd28a0dfda75c7b5957363333f01d370936e4c6276b7b8e696dd500582a"},
    {file = "pandas-1.1.5-cp39-cp39-win32.whl", hash = "sha256:c94ff2780a1fd89f190390130d6d36173ca59fcfb3fe0ff596f9a56518191ccb"},
    {file = "pandas-1.1.5-cp39-cp39-win_amd64.whl", hash = "sha256:edda9bacc3843dfbeebaf7a701763e68e741b08fccb889c003b0a52f0ee95782"},
    {file = "pandas-1.1.5.tar.gz", hash = "sha256:f10fc41ee3c75a474d3bdf68d396f10782d013d7f67db99c0efbfd0acb99701b"},
]
pandocfilters = [
    {file = "pandocfilters-1.4.3.tar.gz", hash = "sha256:bc63fbb50534b4b1f8ebe1860889289e8af94a23bff7445259592df25a3906eb"},
]
paramiko = [
    {file = "paramiko-2.7.2-py2.py3-none-any.whl", hash = "sha256:4f3e316fef2ac628b05097a637af35685183111d4bc1b5979bd397c2ab7b5898"},
    {file = "paramiko-2.7.2.tar.gz", hash = "sha256:7f36f4ba2c0d81d219f4595e35f70d56cc94f9ac40a6acdf51d6ca210ce65035"},
]
paramz = [
    {file = "paramz-0.9.5.tar.gz", hash = "sha256:0917211c0f083f344e7f1bc997e0d713dbc147b6380bc19f606119394f820b9a"},
]
parso = [
    {file = "parso-0.7.1-py2.py3-none-any.whl", hash = "sha256:97218d9159b2520ff45eb78028ba8b50d2bc61dcc062a9682666f2dc4bd331ea"},
    {file = "parso-0.7.1.tar.gz", hash = "sha256:caba44724b994a8a5e086460bb212abc5a8bc46951bf4a9a1210745953622eb9"},
]
pathspec = [
    {file = "pathspec-0.8.1-py2.py3-none-any.whl", hash = "sha256:aa0cb481c4041bf52ffa7b0d8fa6cd3e88a2ca4879c533c9153882ee2556790d"},
    {file = "pathspec-0.8.1.tar.gz", hash = "sha256:86379d6b86d75816baba717e64b1a3a3469deb93bb76d613c9ce79edc5cb68fd"},
]
pexpect = [
    {file = "pexpect-4.8.0-py2.py3-none-any.whl", hash = "sha256:0b48a55dcb3c05f3329815901ea4fc1537514d6ba867a152b581d69ae3710937"},
    {file = "pexpect-4.8.0.tar.gz", hash = "sha256:fc65a43959d153d0114afe13997d439c22823a27cefceb5ff35c2178c6784c0c"},
]
pickleshare = [
    {file = "pickleshare-0.7.5-py2.py3-none-any.whl", hash = "sha256:9649af414d74d4df115d5d718f82acb59c9d418196b7b4290ed47a12ce62df56"},
    {file = "pickleshare-0.7.5.tar.gz", hash = "sha256:87683d47965c1da65cdacaf31c8441d12b8044cdec9aca500cd78fc2c683afca"},
]
pillow = [
    {file = "Pillow-8.0.1-cp36-cp36m-macosx_10_10_x86_64.whl", hash = "sha256:b63d4ff734263ae4ce6593798bcfee6dbfb00523c82753a3a03cbc05555a9cc3"},
    {file = "Pillow-8.0.1-cp36-cp36m-manylinux1_i686.whl", hash = "sha256:5f9403af9c790cc18411ea398a6950ee2def2a830ad0cfe6dc9122e6d528b302"},
    {file = "Pillow-8.0.1-cp36-cp36m-manylinux1_x86_64.whl", hash = "sha256:6b4a8fd632b4ebee28282a9fef4c341835a1aa8671e2770b6f89adc8e8c2703c"},
    {file = "Pillow-8.0.1-cp36-cp36m-manylinux2014_aarch64.whl", hash = "sha256:cc3ea6b23954da84dbee8025c616040d9aa5eaf34ea6895a0a762ee9d3e12e11"},
    {file = "Pillow-8.0.1-cp36-cp36m-win32.whl", hash = "sha256:d8a96747df78cda35980905bf26e72960cba6d355ace4780d4bdde3b217cdf1e"},
    {file = "Pillow-8.0.1-cp36-cp36m-win_amd64.whl", hash = "sha256:7ba0ba61252ab23052e642abdb17fd08fdcfdbbf3b74c969a30c58ac1ade7cd3"},
    {file = "Pillow-8.0.1-cp37-cp37m-macosx_10_10_x86_64.whl", hash = "sha256:795e91a60f291e75de2e20e6bdd67770f793c8605b553cb6e4387ce0cb302e09"},
    {file = "Pillow-8.0.1-cp37-cp37m-manylinux1_i686.whl", hash = "sha256:0a2e8d03787ec7ad71dc18aec9367c946ef8ef50e1e78c71f743bc3a770f9fae"},
    {file = "Pillow-8.0.1-cp37-cp37m-manylinux1_x86_64.whl", hash = "sha256:006de60d7580d81f4a1a7e9f0173dc90a932e3905cc4d47ea909bc946302311a"},
    {file = "Pillow-8.0.1-cp37-cp37m-manylinux2014_aarch64.whl", hash = "sha256:bd7bf289e05470b1bc74889d1466d9ad4a56d201f24397557b6f65c24a6844b8"},
    {file = "Pillow-8.0.1-cp37-cp37m-win32.whl", hash = "sha256:95edb1ed513e68bddc2aee3de66ceaf743590bf16c023fb9977adc4be15bd3f0"},
    {file = "Pillow-8.0.1-cp37-cp37m-win_amd64.whl", hash = "sha256:e38d58d9138ef972fceb7aeec4be02e3f01d383723965bfcef14d174c8ccd039"},
    {file = "Pillow-8.0.1-cp38-cp38-macosx_10_10_x86_64.whl", hash = "sha256:d3d07c86d4efa1facdf32aa878bd508c0dc4f87c48125cc16b937baa4e5b5e11"},
    {file = "Pillow-8.0.1-cp38-cp38-manylinux1_i686.whl", hash = "sha256:fbd922f702582cb0d71ef94442bfca57624352622d75e3be7a1e7e9360b07e72"},
    {file = "Pillow-8.0.1-cp38-cp38-manylinux1_x86_64.whl", hash = "sha256:92c882b70a40c79de9f5294dc99390671e07fc0b0113d472cbea3fde15db1792"},
    {file = "Pillow-8.0.1-cp38-cp38-manylinux2014_aarch64.whl", hash = "sha256:7c9401e68730d6c4245b8e361d3d13e1035cbc94db86b49dc7da8bec235d0015"},
    {file = "Pillow-8.0.1-cp38-cp38-win32.whl", hash = "sha256:6c1aca8231625115104a06e4389fcd9ec88f0c9befbabd80dc206c35561be271"},
    {file = "Pillow-8.0.1-cp38-cp38-win_amd64.whl", hash = "sha256:cc9ec588c6ef3a1325fa032ec14d97b7309db493782ea8c304666fb10c3bd9a7"},
    {file = "Pillow-8.0.1-cp39-cp39-macosx_10_10_x86_64.whl", hash = "sha256:eb472586374dc66b31e36e14720747595c2b265ae962987261f044e5cce644b5"},
    {file = "Pillow-8.0.1-cp39-cp39-manylinux1_i686.whl", hash = "sha256:0eeeae397e5a79dc088d8297a4c2c6f901f8fb30db47795113a4a605d0f1e5ce"},
    {file = "Pillow-8.0.1-cp39-cp39-manylinux1_x86_64.whl", hash = "sha256:81f812d8f5e8a09b246515fac141e9d10113229bc33ea073fec11403b016bcf3"},
    {file = "Pillow-8.0.1-cp39-cp39-manylinux2014_aarch64.whl", hash = "sha256:895d54c0ddc78a478c80f9c438579ac15f3e27bf442c2a9aa74d41d0e4d12544"},
    {file = "Pillow-8.0.1-cp39-cp39-win32.whl", hash = "sha256:2fb113757a369a6cdb189f8df3226e995acfed0a8919a72416626af1a0a71140"},
    {file = "Pillow-8.0.1-cp39-cp39-win_amd64.whl", hash = "sha256:59e903ca800c8cfd1ebe482349ec7c35687b95e98cefae213e271c8c7fffa021"},
    {file = "Pillow-8.0.1-pp36-pypy36_pp73-macosx_10_10_x86_64.whl", hash = "sha256:5abd653a23c35d980b332bc0431d39663b1709d64142e3652890df4c9b6970f6"},
    {file = "Pillow-8.0.1-pp36-pypy36_pp73-manylinux2010_x86_64.whl", hash = "sha256:4b0ef2470c4979e345e4e0cc1bbac65fda11d0d7b789dbac035e4c6ce3f98adb"},
    {file = "Pillow-8.0.1-pp37-pypy37_pp73-win32.whl", hash = "sha256:8de332053707c80963b589b22f8e0229f1be1f3ca862a932c1bcd48dafb18dd8"},
    {file = "Pillow-8.0.1.tar.gz", hash = "sha256:11c5c6e9b02c9dac08af04f093eb5a2f84857df70a7d4a6a6ad461aca803fb9e"},
]
pluggy = [
    {file = "pluggy-0.13.1-py2.py3-none-any.whl", hash = "sha256:966c145cd83c96502c3c3868f50408687b38434af77734af1e9ca461a4081d2d"},
    {file = "pluggy-0.13.1.tar.gz", hash = "sha256:15b2acde666561e1298d71b523007ed7364de07029219b604cf808bfa1c765b0"},
]
prometheus-client = [
    {file = "prometheus_client-0.9.0-py2.py3-none-any.whl", hash = "sha256:b08c34c328e1bf5961f0b4352668e6c8f145b4a087e09b7296ef62cbe4693d35"},
    {file = "prometheus_client-0.9.0.tar.gz", hash = "sha256:9da7b32f02439d8c04f7777021c304ed51d9ec180604700c1ba72a4d44dceb03"},
]
prompt-toolkit = [
    {file = "prompt_toolkit-3.0.8-py3-none-any.whl", hash = "sha256:7debb9a521e0b1ee7d2fe96ee4bd60ef03c6492784de0547337ca4433e46aa63"},
    {file = "prompt_toolkit-3.0.8.tar.gz", hash = "sha256:25c95d2ac813909f813c93fde734b6e44406d1477a9faef7c915ff37d39c0a8c"},
]
protobuf = [
    {file = "protobuf-3.14.0-cp27-cp27m-macosx_10_9_x86_64.whl", hash = "sha256:629b03fd3caae7f815b0c66b41273f6b1900a579e2ccb41ef4493a4f5fb84f3a"},
    {file = "protobuf-3.14.0-cp27-cp27mu-manylinux1_x86_64.whl", hash = "sha256:5b7a637212cc9b2bcf85dd828b1178d19efdf74dbfe1ddf8cd1b8e01fdaaa7f5"},
    {file = "protobuf-3.14.0-cp35-cp35m-macosx_10_9_intel.whl", hash = "sha256:43b554b9e73a07ba84ed6cf25db0ff88b1e06be610b37656e292e3cbb5437472"},
    {file = "protobuf-3.14.0-cp35-cp35m-manylinux1_x86_64.whl", hash = "sha256:5e9806a43232a1fa0c9cf5da8dc06f6910d53e4390be1fa06f06454d888a9142"},
    {file = "protobuf-3.14.0-cp35-cp35m-win32.whl", hash = "sha256:1c51fda1bbc9634246e7be6016d860be01747354ed7015ebe38acf4452f470d2"},
    {file = "protobuf-3.14.0-cp35-cp35m-win_amd64.whl", hash = "sha256:4b74301b30513b1a7494d3055d95c714b560fbb630d8fb9956b6f27992c9f980"},
    {file = "protobuf-3.14.0-cp36-cp36m-macosx_10_9_x86_64.whl", hash = "sha256:86a75477addde4918e9a1904e5c6af8d7b691f2a3f65587d73b16100fbe4c3b2"},
    {file = "protobuf-3.14.0-cp36-cp36m-manylinux1_x86_64.whl", hash = "sha256:ecc33531a213eee22ad60e0e2aaea6c8ba0021f0cce35dbf0ab03dee6e2a23a1"},
    {file = "protobuf-3.14.0-cp36-cp36m-win32.whl", hash = "sha256:72230ed56f026dd664c21d73c5db73ebba50d924d7ba6b7c0d81a121e390406e"},
    {file = "protobuf-3.14.0-cp36-cp36m-win_amd64.whl", hash = "sha256:0fc96785262042e4863b3f3b5c429d4636f10d90061e1840fce1baaf59b1a836"},
    {file = "protobuf-3.14.0-cp37-cp37m-macosx_10_9_x86_64.whl", hash = "sha256:4e75105c9dfe13719b7293f75bd53033108f4ba03d44e71db0ec2a0e8401eafd"},
    {file = "protobuf-3.14.0-cp37-cp37m-manylinux1_x86_64.whl", hash = "sha256:2a7e2fe101a7ace75e9327b9c946d247749e564a267b0515cf41dfe450b69bac"},
    {file = "protobuf-3.14.0-cp37-cp37m-win32.whl", hash = "sha256:b0d5d35faeb07e22a1ddf8dce620860c8fe145426c02d1a0ae2688c6e8ede36d"},
    {file = "protobuf-3.14.0-cp37-cp37m-win_amd64.whl", hash = "sha256:8971c421dbd7aad930c9bd2694122f332350b6ccb5202a8b7b06f3f1a5c41ed5"},
    {file = "protobuf-3.14.0-cp38-cp38-macosx_10_9_x86_64.whl", hash = "sha256:9616f0b65a30851e62f1713336c931fcd32c057202b7ff2cfbfca0fc7d5e3043"},
    {file = "protobuf-3.14.0-cp38-cp38-manylinux1_x86_64.whl", hash = "sha256:22bcd2e284b3b1d969c12e84dc9b9a71701ec82d8ce975fdda19712e1cfd4e00"},
    {file = "protobuf-3.14.0-py2.py3-none-any.whl", hash = "sha256:0e247612fadda953047f53301a7b0407cb0c3cb4ae25a6fde661597a04039b3c"},
    {file = "protobuf-3.14.0.tar.gz", hash = "sha256:1d63eb389347293d8915fb47bee0951c7b5dab522a4a60118b9a18f33e21f8ce"},
]
ptyprocess = [
    {file = "ptyprocess-0.6.0-py2.py3-none-any.whl", hash = "sha256:d7cc528d76e76342423ca640335bd3633420dc1366f258cb31d05e865ef5ca1f"},
    {file = "ptyprocess-0.6.0.tar.gz", hash = "sha256:923f299cc5ad920c68f2bc0bc98b75b9f838b93b599941a6b63ddbc2476394c0"},
]
py = [
    {file = "py-1.10.0-py2.py3-none-any.whl", hash = "sha256:3b80836aa6d1feeaa108e046da6423ab8f6ceda6468545ae8d02d9d58d18818a"},
    {file = "py-1.10.0.tar.gz", hash = "sha256:21b81bda15b66ef5e1a777a21c4dcd9c20ad3efd0b3f817e7a809035269e1bd3"},
]
py3nvml = [
    {file = "py3nvml-0.2.6-py3-none-any.whl", hash = "sha256:1840f20fe21c698f33f10bc37c4b7d486b9a21bf1a6088ca76c8981eab8801e5"},
    {file = "py3nvml-0.2.6.tar.gz", hash = "sha256:98416c8b57136b81aba2007165f63717a10701f131347bfde7541524aba6d7cb"},
]
pyarrow = [
    {file = "pyarrow-2.0.0-cp35-cp35m-macosx_10_13_intel.whl", hash = "sha256:6afc71cc9c234f3cdbe971297468755ec3392966cb19d3a6caf42fd7dbc6aaa9"},
    {file = "pyarrow-2.0.0-cp35-cp35m-macosx_10_9_intel.whl", hash = "sha256:eb05038b750a6e16a9680f9d2c40d050796284ea1f94690da8f4f28805af0495"},
    {file = "pyarrow-2.0.0-cp35-cp35m-manylinux1_x86_64.whl", hash = "sha256:3e33e9003794c9062f4c963a10f2a0d787b83d4d1a517a375294f2293180b778"},
    {file = "pyarrow-2.0.0-cp35-cp35m-manylinux2010_x86_64.whl", hash = "sha256:ffb306951b5925a0638dc2ef1ab7ce8033f39e5b4e0fef5787b91ef4fa7da19d"},
    {file = "pyarrow-2.0.0-cp35-cp35m-manylinux2014_x86_64.whl", hash = "sha256:dc0d04c42632e65c4fcbe2f82c70109c5f347652844ead285bc1285dc3a67660"},
    {file = "pyarrow-2.0.0-cp35-cp35m-win_amd64.whl", hash = "sha256:916b593a24f2812b9a75adef1143b1dd89d799e1803282fea2829c5dc0b828ea"},
    {file = "pyarrow-2.0.0-cp36-cp36m-macosx_10_13_x86_64.whl", hash = "sha256:c801e59ec4e8d9d871e299726a528c3ba3139f2ce2d9cdab101f8483c52eec7c"},
    {file = "pyarrow-2.0.0-cp36-cp36m-macosx_10_9_x86_64.whl", hash = "sha256:0bf43e520c33ceb1dd47263a5326830fca65f18d827f7f7b8fe7e64fc4364d88"},
    {file = "pyarrow-2.0.0-cp36-cp36m-manylinux1_x86_64.whl", hash = "sha256:0b358773eb9fb1b31c8217c6c8c0b4681c3dff80562dc23ad5b379f0279dad69"},
    {file = "pyarrow-2.0.0-cp36-cp36m-manylinux2010_x86_64.whl", hash = "sha256:1000e491e9a539588ec33a2c2603cf05f1d4629aef375345bfd64f2ab7bc8529"},
    {file = "pyarrow-2.0.0-cp36-cp36m-manylinux2014_x86_64.whl", hash = "sha256:ce0462cec7f81c4ff87ce1a95c82a8d467606dce6c72e92906ac251c6115f32b"},
    {file = "pyarrow-2.0.0-cp36-cp36m-win_amd64.whl", hash = "sha256:16ec87163a2fb4abd48bf79cbdf70a7455faa83740e067c2280cfa45a63ed1f3"},
    {file = "pyarrow-2.0.0-cp37-cp37m-macosx_10_13_x86_64.whl", hash = "sha256:acdd18fd83c0be0b53a8e734c0a650fb27bbf4e7d96a8f7eb0a7506ea58bd594"},
    {file = "pyarrow-2.0.0-cp37-cp37m-macosx_10_9_x86_64.whl", hash = "sha256:9a8d3c6baa6e159017d97e8a028ae9eaa2811d8f1ab3d22710c04dcddc0dd7a1"},
    {file = "pyarrow-2.0.0-cp37-cp37m-manylinux1_x86_64.whl", hash = "sha256:652c5dff97624375ed0f97cc8ad6f88ee01953f15c17083917735de171f03fe0"},
    {file = "pyarrow-2.0.0-cp37-cp37m-manylinux2010_x86_64.whl", hash = "sha256:00d8fb8a9b2d9bb2f0ced2765b62c5d72689eed06c47315bca004584b0ccda60"},
    {file = "pyarrow-2.0.0-cp37-cp37m-manylinux2014_x86_64.whl", hash = "sha256:fb69672e69e1b752744ee1e236fdf03aad78ffec905fc5c19adbaf88bac4d0fd"},
    {file = "pyarrow-2.0.0-cp37-cp37m-win_amd64.whl", hash = "sha256:ccff3a72f70ebfcc002bf75f5ad1248065e5c9c14e0dcfa599a438ea221c5658"},
    {file = "pyarrow-2.0.0-cp38-cp38-macosx_10_13_x86_64.whl", hash = "sha256:bc8c3713086e4a137b3fda4b149440458b1b0bd72f67b1afa2c7068df1edc060"},
    {file = "pyarrow-2.0.0-cp38-cp38-macosx_10_9_x86_64.whl", hash = "sha256:9f4ba9ab479c0172e532f5d73c68e30a31c16b01e09bb21eba9201561231f722"},
    {file = "pyarrow-2.0.0-cp38-cp38-manylinux1_x86_64.whl", hash = "sha256:0db5156a66615591a4a8c66a9a30890a364a259de8d2a6ccb873c7d1740e6c75"},
    {file = "pyarrow-2.0.0-cp38-cp38-manylinux2010_x86_64.whl", hash = "sha256:cf9bf10daadbbf1a360ac1c7dab0b4f8381d81a3f452737bd6ed310d57a88be8"},
    {file = "pyarrow-2.0.0-cp38-cp38-manylinux2014_x86_64.whl", hash = "sha256:dd661b6598ce566c6f41d31cc1fc4482308613c2c0c808bd8db33b0643192f84"},
    {file = "pyarrow-2.0.0-cp38-cp38-win_amd64.whl", hash = "sha256:14b02a629986c25e045f81771799e07a8bb3f339898c111314066436769a3dd4"},
]
pyasn1 = [
    {file = "pyasn1-0.4.8-py2.4.egg", hash = "sha256:fec3e9d8e36808a28efb59b489e4528c10ad0f480e57dcc32b4de5c9d8c9fdf3"},
    {file = "pyasn1-0.4.8-py2.5.egg", hash = "sha256:0458773cfe65b153891ac249bcf1b5f8f320b7c2ce462151f8fa74de8934becf"},
    {file = "pyasn1-0.4.8-py2.6.egg", hash = "sha256:5c9414dcfede6e441f7e8f81b43b34e834731003427e5b09e4e00e3172a10f00"},
    {file = "pyasn1-0.4.8-py2.7.egg", hash = "sha256:6e7545f1a61025a4e58bb336952c5061697da694db1cae97b116e9c46abcf7c8"},
    {file = "pyasn1-0.4.8-py2.py3-none-any.whl", hash = "sha256:39c7e2ec30515947ff4e87fb6f456dfc6e84857d34be479c9d4a4ba4bf46aa5d"},
    {file = "pyasn1-0.4.8-py3.1.egg", hash = "sha256:78fa6da68ed2727915c4767bb386ab32cdba863caa7dbe473eaae45f9959da86"},
    {file = "pyasn1-0.4.8-py3.2.egg", hash = "sha256:08c3c53b75eaa48d71cf8c710312316392ed40899cb34710d092e96745a358b7"},
    {file = "pyasn1-0.4.8-py3.3.egg", hash = "sha256:03840c999ba71680a131cfaee6fab142e1ed9bbd9c693e285cc6aca0d555e576"},
    {file = "pyasn1-0.4.8-py3.4.egg", hash = "sha256:7ab8a544af125fb704feadb008c99a88805126fb525280b2270bb25cc1d78a12"},
    {file = "pyasn1-0.4.8-py3.5.egg", hash = "sha256:e89bf84b5437b532b0803ba5c9a5e054d21fec423a89952a74f87fa2c9b7bce2"},
    {file = "pyasn1-0.4.8-py3.6.egg", hash = "sha256:014c0e9976956a08139dc0712ae195324a75e142284d5f87f1a87ee1b068a359"},
    {file = "pyasn1-0.4.8-py3.7.egg", hash = "sha256:99fcc3c8d804d1bc6d9a099921e39d827026409a58f2a720dcdb89374ea0c776"},
    {file = "pyasn1-0.4.8.tar.gz", hash = "sha256:aef77c9fb94a3ac588e87841208bdec464471d9871bd5050a287cc9a475cd0ba"},
]
pyasn1-modules = [
    {file = "pyasn1-modules-0.2.8.tar.gz", hash = "sha256:905f84c712230b2c592c19470d3ca8d552de726050d1d1716282a1f6146be65e"},
    {file = "pyasn1_modules-0.2.8-py2.4.egg", hash = "sha256:0fe1b68d1e486a1ed5473f1302bd991c1611d319bba158e98b106ff86e1d7199"},
    {file = "pyasn1_modules-0.2.8-py2.5.egg", hash = "sha256:fe0644d9ab041506b62782e92b06b8c68cca799e1a9636ec398675459e031405"},
    {file = "pyasn1_modules-0.2.8-py2.6.egg", hash = "sha256:a99324196732f53093a84c4369c996713eb8c89d360a496b599fb1a9c47fc3eb"},
    {file = "pyasn1_modules-0.2.8-py2.7.egg", hash = "sha256:0845a5582f6a02bb3e1bde9ecfc4bfcae6ec3210dd270522fee602365430c3f8"},
    {file = "pyasn1_modules-0.2.8-py2.py3-none-any.whl", hash = "sha256:a50b808ffeb97cb3601dd25981f6b016cbb3d31fbf57a8b8a87428e6158d0c74"},
    {file = "pyasn1_modules-0.2.8-py3.1.egg", hash = "sha256:f39edd8c4ecaa4556e989147ebf219227e2cd2e8a43c7e7fcb1f1c18c5fd6a3d"},
    {file = "pyasn1_modules-0.2.8-py3.2.egg", hash = "sha256:b80486a6c77252ea3a3e9b1e360bc9cf28eaac41263d173c032581ad2f20fe45"},
    {file = "pyasn1_modules-0.2.8-py3.3.egg", hash = "sha256:65cebbaffc913f4fe9e4808735c95ea22d7a7775646ab690518c056784bc21b4"},
    {file = "pyasn1_modules-0.2.8-py3.4.egg", hash = "sha256:15b7c67fabc7fc240d87fb9aabf999cf82311a6d6fb2c70d00d3d0604878c811"},
    {file = "pyasn1_modules-0.2.8-py3.5.egg", hash = "sha256:426edb7a5e8879f1ec54a1864f16b882c2837bfd06eee62f2c982315ee2473ed"},
    {file = "pyasn1_modules-0.2.8-py3.6.egg", hash = "sha256:cbac4bc38d117f2a49aeedec4407d23e8866ea4ac27ff2cf7fb3e5b570df19e0"},
    {file = "pyasn1_modules-0.2.8-py3.7.egg", hash = "sha256:c29a5e5cc7a3f05926aff34e097e84f8589cd790ce0ed41b67aed6857b26aafd"},
]
pycparser = [
    {file = "pycparser-2.20-py2.py3-none-any.whl", hash = "sha256:7582ad22678f0fcd81102833f60ef8d0e57288b6b5fb00323d101be910e35705"},
    {file = "pycparser-2.20.tar.gz", hash = "sha256:2d475327684562c3a96cc71adf7dc8c4f0565175cf86b6d7a404ff4c771f15f0"},
]
pydeck = [
    {file = "pydeck-0.5.0-py2.py3-none-any.whl", hash = "sha256:5759842addfef5a76c6033f90f34901dfa377a740b3dbedb55e7c46d07be3c65"},
    {file = "pydeck-0.5.0.tar.gz", hash = "sha256:cf505af5c75924b669d8acdd00c6ef48da617c3f5051f5a146f2fb669d587385"},
]
pygments = [
    {file = "Pygments-2.7.3-py3-none-any.whl", hash = "sha256:f275b6c0909e5dafd2d6269a656aa90fa58ebf4a74f8fcf9053195d226b24a08"},
    {file = "Pygments-2.7.3.tar.gz", hash = "sha256:ccf3acacf3782cbed4a989426012f1c535c9a90d3a7fc3f16d231b9372d2b716"},
]
pyjwt = [
    {file = "PyJWT-1.7.1-py2.py3-none-any.whl", hash = "sha256:5c6eca3c2940464d106b99ba83b00c6add741c9becaec087fb7ccdefea71350e"},
    {file = "PyJWT-1.7.1.tar.gz", hash = "sha256:8d59a976fb773f3e6a39c85636357c4f0e242707394cadadd9814f5cbaa20e96"},
]
pymoo = [
    {file = "pymoo-0.4.2.1-cp36-cp36m-macosx_10_9_x86_64.whl", hash = "sha256:07cdbe6a6850fb75db81055f3174b4a9a7602ea1546e291fc8bca9faafc1a3b9"},
    {file = "pymoo-0.4.2.1-cp36-cp36m-win_amd64.whl", hash = "sha256:c809c6f2c1ae7eb9cc86795f2fde49ff4ca35c427bbdb6c2e756f4f3e0a8842a"},
    {file = "pymoo-0.4.2.1-cp37-cp37m-macosx_10_7_x86_64.whl", hash = "sha256:e2439919965e10b5ad9c0383d70530532ba302f299ee13f24cdaa83872d984e7"},
    {file = "pymoo-0.4.2.1-cp37-cp37m-win_amd64.whl", hash = "sha256:3a5f0add277c92a3f6ebf56849187e72d114e03e88ae6335c1596302593e1a85"},
    {file = "pymoo-0.4.2.1-cp38-cp38-macosx_10_9_x86_64.whl", hash = "sha256:e496986e2b9a40a05c379fa25493d620eeb27e7f23f27fedf48f849491aa53eb"},
    {file = "pymoo-0.4.2.1-cp38-cp38-win_amd64.whl", hash = "sha256:63c11a2b6eabe3efa3c4228754af5e4ab0df20ed031d58ec0ae31d90300619ac"},
    {file = "pymoo-0.4.2.1.tar.gz", hash = "sha256:493a4fc4f5952dc8c66004fb20f5f907c6d8107704d6a129f7a8d83d7c5d0ccb"},
]
pynacl = [
    {file = "PyNaCl-1.4.0-cp27-cp27m-macosx_10_10_x86_64.whl", hash = "sha256:ea6841bc3a76fa4942ce00f3bda7d436fda21e2d91602b9e21b7ca9ecab8f3ff"},
    {file = "PyNaCl-1.4.0-cp27-cp27m-manylinux1_x86_64.whl", hash = "sha256:d452a6746f0a7e11121e64625109bc4468fc3100452817001dbe018bb8b08514"},
    {file = "PyNaCl-1.4.0-cp27-cp27m-win32.whl", hash = "sha256:2fe0fc5a2480361dcaf4e6e7cea00e078fcda07ba45f811b167e3f99e8cff574"},
    {file = "PyNaCl-1.4.0-cp27-cp27m-win_amd64.whl", hash = "sha256:f8851ab9041756003119368c1e6cd0b9c631f46d686b3904b18c0139f4419f80"},
    {file = "PyNaCl-1.4.0-cp27-cp27mu-manylinux1_x86_64.whl", hash = "sha256:7757ae33dae81c300487591c68790dfb5145c7d03324000433d9a2c141f82af7"},
    {file = "PyNaCl-1.4.0-cp35-abi3-macosx_10_10_x86_64.whl", hash = "sha256:757250ddb3bff1eecd7e41e65f7f833a8405fede0194319f87899690624f2122"},
    {file = "PyNaCl-1.4.0-cp35-abi3-manylinux1_x86_64.whl", hash = "sha256:30f9b96db44e09b3304f9ea95079b1b7316b2b4f3744fe3aaecccd95d547063d"},
    {file = "PyNaCl-1.4.0-cp35-cp35m-win32.whl", hash = "sha256:06cbb4d9b2c4bd3c8dc0d267416aaed79906e7b33f114ddbf0911969794b1cc4"},
    {file = "PyNaCl-1.4.0-cp35-cp35m-win_amd64.whl", hash = "sha256:511d269ee845037b95c9781aa702f90ccc36036f95d0f31373a6a79bd8242e25"},
    {file = "PyNaCl-1.4.0-cp36-cp36m-win32.whl", hash = "sha256:11335f09060af52c97137d4ac54285bcb7df0cef29014a1a4efe64ac065434c4"},
    {file = "PyNaCl-1.4.0-cp36-cp36m-win_amd64.whl", hash = "sha256:cd401ccbc2a249a47a3a1724c2918fcd04be1f7b54eb2a5a71ff915db0ac51c6"},
    {file = "PyNaCl-1.4.0-cp37-cp37m-win32.whl", hash = "sha256:8122ba5f2a2169ca5da936b2e5a511740ffb73979381b4229d9188f6dcb22f1f"},
    {file = "PyNaCl-1.4.0-cp37-cp37m-win_amd64.whl", hash = "sha256:537a7ccbea22905a0ab36ea58577b39d1fa9b1884869d173b5cf111f006f689f"},
    {file = "PyNaCl-1.4.0-cp38-cp38-win32.whl", hash = "sha256:9c4a7ea4fb81536c1b1f5cc44d54a296f96ae78c1ebd2311bd0b60be45a48d96"},
    {file = "PyNaCl-1.4.0-cp38-cp38-win_amd64.whl", hash = "sha256:7c6092102219f59ff29788860ccb021e80fffd953920c4a8653889c029b2d420"},
    {file = "PyNaCl-1.4.0.tar.gz", hash = "sha256:54e9a2c849c742006516ad56a88f5c74bf2ce92c9f67435187c3c5953b346505"},
]
pyparsing = [
    {file = "pyparsing-2.4.7-py2.py3-none-any.whl", hash = "sha256:ef9d7589ef3c200abe66653d3f1ab1033c3c419ae9b9bdb1240a85b024efc88b"},
    {file = "pyparsing-2.4.7.tar.gz", hash = "sha256:c203ec8783bf771a155b207279b9bccb8dea02d8f0c9e5f8ead507bc3246ecc1"},
]
pyrecorder = [
    {file = "pyrecorder-0.1.8.tar.gz", hash = "sha256:333990eb25b2c5d0659d46952c67499e494ba9a191178b351bc2c955239310a5"},
]
pyrff = [
    {file = "pyrff-2.0.1-py3-none-any.whl", hash = "sha256:51a82687ad4e8b6c4609325485b5b54f69cb2375bcd1c3c3342d77f719907b27"},
    {file = "pyrff-2.0.1.tar.gz", hash = "sha256:bb5643017ae587baad74335483bbc193b949f3b520c39e09d170e937ea422198"},
]
pyrsistent = [
    {file = "pyrsistent-0.17.3.tar.gz", hash = "sha256:2e636185d9eb976a18a8a8e96efce62f2905fea90041958d8cc2a189756ebf3e"},
]
pytest = [
    {file = "pytest-3.10.1-py2.py3-none-any.whl", hash = "sha256:3f193df1cfe1d1609d4c583838bea3d532b18d6160fd3f55c9447fdca30848ec"},
    {file = "pytest-3.10.1.tar.gz", hash = "sha256:e246cf173c01169b9617fc07264b7b1316e78d7a650055235d6d897bc80d9660"},
]
python-dateutil = [
    {file = "python-dateutil-2.8.1.tar.gz", hash = "sha256:73ebfe9dbf22e832286dafa60473e4cd239f8592f699aa5adaf10050e6e1823c"},
    {file = "python_dateutil-2.8.1-py2.py3-none-any.whl", hash = "sha256:75bb3f31ea686f1197762692a9ee6a7550b59fc6ca3a1f4b5d7e32fb98e2da2a"},
]
pytorch-lightning = [
    {file = "pytorch-lightning-1.1.1.tar.gz", hash = "sha256:9f7c03812d82fd0f7ae2998692fa2f1846a2d8eb593085c6a8320b1168cef4c4"},
    {file = "pytorch_lightning-1.1.1-py3-none-any.whl", hash = "sha256:d894078f513007fe805f7fec03331b6ed69da094ccee804fa5ec2d858fb22760"},
]
pytz = [
    {file = "pytz-2020.4-py2.py3-none-any.whl", hash = "sha256:5c55e189b682d420be27c6995ba6edce0c0a77dd67bfbe2ae6607134d5851ffd"},
    {file = "pytz-2020.4.tar.gz", hash = "sha256:3e6b7dd2d1e0a59084bcee14a17af60c5c562cdc16d828e8eba2e683d3a7e268"},
]
pywin32 = [
    {file = "pywin32-300-cp35-cp35m-win32.whl", hash = "sha256:1c204a81daed2089e55d11eefa4826c05e604d27fe2be40b6bf8db7b6a39da63"},
    {file = "pywin32-300-cp35-cp35m-win_amd64.whl", hash = "sha256:350c5644775736351b77ba68da09a39c760d75d2467ecec37bd3c36a94fbed64"},
    {file = "pywin32-300-cp36-cp36m-win32.whl", hash = "sha256:a3b4c48c852d4107e8a8ec980b76c94ce596ea66d60f7a697582ea9dce7e0db7"},
    {file = "pywin32-300-cp36-cp36m-win_amd64.whl", hash = "sha256:27a30b887afbf05a9cbb05e3ffd43104a9b71ce292f64a635389dbad0ed1cd85"},
    {file = "pywin32-300-cp37-cp37m-win32.whl", hash = "sha256:d7e8c7efc221f10d6400c19c32a031add1c4a58733298c09216f57b4fde110dc"},
    {file = "pywin32-300-cp37-cp37m-win_amd64.whl", hash = "sha256:8151e4d7a19262d6694162d6da85d99a16f8b908949797fd99c83a0bfaf5807d"},
    {file = "pywin32-300-cp38-cp38-win32.whl", hash = "sha256:fbb3b1b0fbd0b4fc2a3d1d81fe0783e30062c1abed1d17c32b7879d55858cfae"},
    {file = "pywin32-300-cp38-cp38-win_amd64.whl", hash = "sha256:60a8fa361091b2eea27f15718f8eb7f9297e8d51b54dbc4f55f3d238093d5190"},
    {file = "pywin32-300-cp39-cp39-win32.whl", hash = "sha256:638b68eea5cfc8def537e43e9554747f8dee786b090e47ead94bfdafdb0f2f50"},
    {file = "pywin32-300-cp39-cp39-win_amd64.whl", hash = "sha256:b1609ce9bd5c411b81f941b246d683d6508992093203d4eb7f278f4ed1085c3f"},
]
pywinpty = [
    {file = "pywinpty-0.5.7-cp27-cp27m-win32.whl", hash = "sha256:b358cb552c0f6baf790de375fab96524a0498c9df83489b8c23f7f08795e966b"},
    {file = "pywinpty-0.5.7-cp27-cp27m-win_amd64.whl", hash = "sha256:1e525a4de05e72016a7af27836d512db67d06a015aeaf2fa0180f8e6a039b3c2"},
    {file = "pywinpty-0.5.7-cp35-cp35m-win32.whl", hash = "sha256:2740eeeb59297593a0d3f762269b01d0285c1b829d6827445fcd348fb47f7e70"},
    {file = "pywinpty-0.5.7-cp35-cp35m-win_amd64.whl", hash = "sha256:33df97f79843b2b8b8bc5c7aaf54adec08cc1bae94ee99dfb1a93c7a67704d95"},
    {file = "pywinpty-0.5.7-cp36-cp36m-win32.whl", hash = "sha256:e854211df55d107f0edfda8a80b39dfc87015bef52a8fe6594eb379240d81df2"},
    {file = "pywinpty-0.5.7-cp36-cp36m-win_amd64.whl", hash = "sha256:dbd838de92de1d4ebf0dce9d4d5e4fc38d0b7b1de837947a18b57a882f219139"},
    {file = "pywinpty-0.5.7-cp37-cp37m-win32.whl", hash = "sha256:5fb2c6c6819491b216f78acc2c521b9df21e0f53b9a399d58a5c151a3c4e2a2d"},
    {file = "pywinpty-0.5.7-cp37-cp37m-win_amd64.whl", hash = "sha256:dd22c8efacf600730abe4a46c1388355ce0d4ab75dc79b15d23a7bd87bf05b48"},
    {file = "pywinpty-0.5.7-cp38-cp38-win_amd64.whl", hash = "sha256:8fc5019ff3efb4f13708bd3b5ad327589c1a554cb516d792527361525a7cb78c"},
    {file = "pywinpty-0.5.7.tar.gz", hash = "sha256:2d7e9c881638a72ffdca3f5417dd1563b60f603e1b43e5895674c2a1b01f95a0"},
]
pyyaml = [
    {file = "PyYAML-5.3.1-cp27-cp27m-win32.whl", hash = "sha256:74809a57b329d6cc0fdccee6318f44b9b8649961fa73144a98735b0aaf029f1f"},
    {file = "PyYAML-5.3.1-cp27-cp27m-win_amd64.whl", hash = "sha256:240097ff019d7c70a4922b6869d8a86407758333f02203e0fc6ff79c5dcede76"},
    {file = "PyYAML-5.3.1-cp35-cp35m-win32.whl", hash = "sha256:4f4b913ca1a7319b33cfb1369e91e50354d6f07a135f3b901aca02aa95940bd2"},
    {file = "PyYAML-5.3.1-cp35-cp35m-win_amd64.whl", hash = "sha256:cc8955cfbfc7a115fa81d85284ee61147059a753344bc51098f3ccd69b0d7e0c"},
    {file = "PyYAML-5.3.1-cp36-cp36m-win32.whl", hash = "sha256:7739fc0fa8205b3ee8808aea45e968bc90082c10aef6ea95e855e10abf4a37b2"},
    {file = "PyYAML-5.3.1-cp36-cp36m-win_amd64.whl", hash = "sha256:69f00dca373f240f842b2931fb2c7e14ddbacd1397d57157a9b005a6a9942648"},
    {file = "PyYAML-5.3.1-cp37-cp37m-win32.whl", hash = "sha256:d13155f591e6fcc1ec3b30685d50bf0711574e2c0dfffd7644babf8b5102ca1a"},
    {file = "PyYAML-5.3.1-cp37-cp37m-win_amd64.whl", hash = "sha256:73f099454b799e05e5ab51423c7bcf361c58d3206fa7b0d555426b1f4d9a3eaf"},
    {file = "PyYAML-5.3.1-cp38-cp38-win32.whl", hash = "sha256:06a0d7ba600ce0b2d2fe2e78453a470b5a6e000a985dd4a4e54e436cc36b0e97"},
    {file = "PyYAML-5.3.1-cp38-cp38-win_amd64.whl", hash = "sha256:95f71d2af0ff4227885f7a6605c37fd53d3a106fcab511b8860ecca9fcf400ee"},
    {file = "PyYAML-5.3.1.tar.gz", hash = "sha256:b8eac752c5e14d3eca0e6dd9199cd627518cb5ec06add0de9d32baeee6fe645d"},
]
pyzmq = [
    {file = "pyzmq-20.0.0-cp35-cp35m-macosx_10_9_intel.whl", hash = "sha256:523d542823cabb94065178090e05347bd204365f6e7cb260f0071c995d392fc2"},
    {file = "pyzmq-20.0.0-cp35-cp35m-manylinux1_i686.whl", hash = "sha256:225774a48ed7414c0395335e7123ef8c418dbcbe172caabdc2496133b03254c2"},
    {file = "pyzmq-20.0.0-cp35-cp35m-manylinux1_x86_64.whl", hash = "sha256:bc7dd697356b31389d5118b9bcdef3e8d8079e8181800c4e8d72dccd56e1ff68"},
    {file = "pyzmq-20.0.0-cp35-cp35m-win32.whl", hash = "sha256:d81184489369ec325bd50ba1c935361e63f31f578430b9ad95471899361a8253"},
    {file = "pyzmq-20.0.0-cp35-cp35m-win_amd64.whl", hash = "sha256:7113eb93dcd0a5750c65d123ed0099e036a3a3f2dcb48afedd025ffa125c983b"},
    {file = "pyzmq-20.0.0-cp36-cp36m-macosx_10_9_intel.whl", hash = "sha256:b62113eeb9a0649cebed9b21fd578f3a0175ef214a2a91dcb7b31bbf55805295"},
    {file = "pyzmq-20.0.0-cp36-cp36m-manylinux1_i686.whl", hash = "sha256:f0beef935efe78a63c785bb21ed56c1c24448511383e3994927c8bb2caf5e714"},
    {file = "pyzmq-20.0.0-cp36-cp36m-manylinux1_x86_64.whl", hash = "sha256:46250789730489009fe139cbf576679557c070a6a3628077d09a4153d52fd381"},
    {file = "pyzmq-20.0.0-cp36-cp36m-win32.whl", hash = "sha256:bf755905a7d30d2749079611b9a89924c1f2da2695dc09ce221f42122c9808e3"},
    {file = "pyzmq-20.0.0-cp36-cp36m-win_amd64.whl", hash = "sha256:2742e380d186673eee6a570ef83d4568741945434ba36d92b98d36cdbfedbd44"},
    {file = "pyzmq-20.0.0-cp37-cp37m-macosx_10_9_x86_64.whl", hash = "sha256:1e9b75a119606732023a305d1c214146c09a91f8116f6aff3e8b7d0a60b6f0ff"},
    {file = "pyzmq-20.0.0-cp37-cp37m-manylinux1_i686.whl", hash = "sha256:03638e46d486dd1c118e03c8bf9c634bdcae679600eac6573ae1e54906de7c2f"},
    {file = "pyzmq-20.0.0-cp37-cp37m-manylinux1_x86_64.whl", hash = "sha256:63ee08e35be72fdd7568065a249a5b5cf51a2e8ab6ee63cf9f73786fcb9e710b"},
    {file = "pyzmq-20.0.0-cp37-cp37m-win32.whl", hash = "sha256:c95dda497a7c1b1e734b5e8353173ca5dd7b67784d8821d13413a97856588057"},
    {file = "pyzmq-20.0.0-cp37-cp37m-win_amd64.whl", hash = "sha256:cc09c5cd1a4332611c8564d65e6a432dc6db3e10793d0254da9fa1e31d9ffd6d"},
    {file = "pyzmq-20.0.0-cp38-cp38-macosx_10_9_x86_64.whl", hash = "sha256:6e24907857c80dc67692e31f5bf3ad5bf483ee0142cec95b3d47e2db8c43bdda"},
    {file = "pyzmq-20.0.0-cp38-cp38-manylinux1_i686.whl", hash = "sha256:895695be380f0f85d2e3ec5ccf68a93c92d45bd298567525ad5633071589872c"},
    {file = "pyzmq-20.0.0-cp38-cp38-manylinux1_x86_64.whl", hash = "sha256:d92c7f41a53ece82b91703ea433c7d34143248cf0cead33aa11c5fc621c764bf"},
    {file = "pyzmq-20.0.0-cp38-cp38-win32.whl", hash = "sha256:309d763d89ec1845c0e0fa14e1fb6558fd8c9ef05ed32baec27d7a8499cc7bb0"},
    {file = "pyzmq-20.0.0-cp38-cp38-win_amd64.whl", hash = "sha256:0e554fd390021edbe0330b67226325a820b0319c5b45e1b0a59bf22ccc36e793"},
    {file = "pyzmq-20.0.0-cp39-cp39-macosx_10_9_x86_64.whl", hash = "sha256:cfa54a162a7b32641665e99b2c12084555afe9fc8fe80ec8b2f71a57320d10e1"},
    {file = "pyzmq-20.0.0-cp39-cp39-manylinux1_i686.whl", hash = "sha256:5efe02bdcc5eafcac0aab531292294298f0ab8d28ed43be9e507d0e09173d1a4"},
    {file = "pyzmq-20.0.0-cp39-cp39-manylinux1_x86_64.whl", hash = "sha256:0af84f34f27b5c6a0e906c648bdf46d4caebf9c8e6e16db0728f30a58141cad6"},
    {file = "pyzmq-20.0.0-cp39-cp39-win32.whl", hash = "sha256:c63fafd2556d218368c51d18588f8e6f8d86d09d493032415057faf6de869b34"},
    {file = "pyzmq-20.0.0-cp39-cp39-win_amd64.whl", hash = "sha256:f110a4d3f8f01209eec304ed542f6c8054cce9b0f16dfe3d571e57c290e4e133"},
    {file = "pyzmq-20.0.0-pp36-pypy36_pp73-macosx_10_9_x86_64.whl", hash = "sha256:4d9259a5eb3f71abbaf61f165cacf42240bfeea3783bebd8255341abdfe206f1"},
    {file = "pyzmq-20.0.0.tar.gz", hash = "sha256:824ad5888331aadeac772bce27e1c2fbcab82fade92edbd234542c4e12f0dca9"},
]
regex = [
    {file = "regex-2020.11.13-cp36-cp36m-macosx_10_9_x86_64.whl", hash = "sha256:8b882a78c320478b12ff024e81dc7d43c1462aa4a3341c754ee65d857a521f85"},
    {file = "regex-2020.11.13-cp36-cp36m-manylinux1_i686.whl", hash = "sha256:a63f1a07932c9686d2d416fb295ec2c01ab246e89b4d58e5fa468089cab44b70"},
    {file = "regex-2020.11.13-cp36-cp36m-manylinux1_x86_64.whl", hash = "sha256:6e4b08c6f8daca7d8f07c8d24e4331ae7953333dbd09c648ed6ebd24db5a10ee"},
    {file = "regex-2020.11.13-cp36-cp36m-manylinux2010_i686.whl", hash = "sha256:bba349276b126947b014e50ab3316c027cac1495992f10e5682dc677b3dfa0c5"},
    {file = "regex-2020.11.13-cp36-cp36m-manylinux2010_x86_64.whl", hash = "sha256:56e01daca75eae420bce184edd8bb341c8eebb19dd3bce7266332258f9fb9dd7"},
    {file = "regex-2020.11.13-cp36-cp36m-manylinux2014_aarch64.whl", hash = "sha256:6a8ce43923c518c24a2579fda49f093f1397dad5d18346211e46f134fc624e31"},
    {file = "regex-2020.11.13-cp36-cp36m-manylinux2014_i686.whl", hash = "sha256:1ab79fcb02b930de09c76d024d279686ec5d532eb814fd0ed1e0051eb8bd2daa"},
    {file = "regex-2020.11.13-cp36-cp36m-manylinux2014_x86_64.whl", hash = "sha256:9801c4c1d9ae6a70aeb2128e5b4b68c45d4f0af0d1535500884d644fa9b768c6"},
    {file = "regex-2020.11.13-cp36-cp36m-win32.whl", hash = "sha256:49cae022fa13f09be91b2c880e58e14b6da5d10639ed45ca69b85faf039f7a4e"},
    {file = "regex-2020.11.13-cp36-cp36m-win_amd64.whl", hash = "sha256:749078d1eb89484db5f34b4012092ad14b327944ee7f1c4f74d6279a6e4d1884"},
    {file = "regex-2020.11.13-cp37-cp37m-macosx_10_9_x86_64.whl", hash = "sha256:b2f4007bff007c96a173e24dcda236e5e83bde4358a557f9ccf5e014439eae4b"},
    {file = "regex-2020.11.13-cp37-cp37m-manylinux1_i686.whl", hash = "sha256:38c8fd190db64f513fe4e1baa59fed086ae71fa45083b6936b52d34df8f86a88"},
    {file = "regex-2020.11.13-cp37-cp37m-manylinux1_x86_64.whl", hash = "sha256:5862975b45d451b6db51c2e654990c1820523a5b07100fc6903e9c86575202a0"},
    {file = "regex-2020.11.13-cp37-cp37m-manylinux2010_i686.whl", hash = "sha256:262c6825b309e6485ec2493ffc7e62a13cf13fb2a8b6d212f72bd53ad34118f1"},
    {file = "regex-2020.11.13-cp37-cp37m-manylinux2010_x86_64.whl", hash = "sha256:bafb01b4688833e099d79e7efd23f99172f501a15c44f21ea2118681473fdba0"},
    {file = "regex-2020.11.13-cp37-cp37m-manylinux2014_aarch64.whl", hash = "sha256:e32f5f3d1b1c663af7f9c4c1e72e6ffe9a78c03a31e149259f531e0fed826512"},
    {file = "regex-2020.11.13-cp37-cp37m-manylinux2014_i686.whl", hash = "sha256:3bddc701bdd1efa0d5264d2649588cbfda549b2899dc8d50417e47a82e1387ba"},
    {file = "regex-2020.11.13-cp37-cp37m-manylinux2014_x86_64.whl", hash = "sha256:02951b7dacb123d8ea6da44fe45ddd084aa6777d4b2454fa0da61d569c6fa538"},
    {file = "regex-2020.11.13-cp37-cp37m-win32.whl", hash = "sha256:0d08e71e70c0237883d0bef12cad5145b84c3705e9c6a588b2a9c7080e5af2a4"},
    {file = "regex-2020.11.13-cp37-cp37m-win_amd64.whl", hash = "sha256:1fa7ee9c2a0e30405e21031d07d7ba8617bc590d391adfc2b7f1e8b99f46f444"},
    {file = "regex-2020.11.13-cp38-cp38-macosx_10_9_x86_64.whl", hash = "sha256:baf378ba6151f6e272824b86a774326f692bc2ef4cc5ce8d5bc76e38c813a55f"},
    {file = "regex-2020.11.13-cp38-cp38-manylinux1_i686.whl", hash = "sha256:e3faaf10a0d1e8e23a9b51d1900b72e1635c2d5b0e1bea1c18022486a8e2e52d"},
    {file = "regex-2020.11.13-cp38-cp38-manylinux1_x86_64.whl", hash = "sha256:2a11a3e90bd9901d70a5b31d7dd85114755a581a5da3fc996abfefa48aee78af"},
    {file = "regex-2020.11.13-cp38-cp38-manylinux2010_i686.whl", hash = "sha256:d1ebb090a426db66dd80df8ca85adc4abfcbad8a7c2e9a5ec7513ede522e0a8f"},
    {file = "regex-2020.11.13-cp38-cp38-manylinux2010_x86_64.whl", hash = "sha256:b2b1a5ddae3677d89b686e5c625fc5547c6e492bd755b520de5332773a8af06b"},
    {file = "regex-2020.11.13-cp38-cp38-manylinux2014_aarch64.whl", hash = "sha256:2c99e97d388cd0a8d30f7c514d67887d8021541b875baf09791a3baad48bb4f8"},
    {file = "regex-2020.11.13-cp38-cp38-manylinux2014_i686.whl", hash = "sha256:c084582d4215593f2f1d28b65d2a2f3aceff8342aa85afd7be23a9cad74a0de5"},
    {file = "regex-2020.11.13-cp38-cp38-manylinux2014_x86_64.whl", hash = "sha256:a3d748383762e56337c39ab35c6ed4deb88df5326f97a38946ddd19028ecce6b"},
    {file = "regex-2020.11.13-cp38-cp38-win32.whl", hash = "sha256:7913bd25f4ab274ba37bc97ad0e21c31004224ccb02765ad984eef43e04acc6c"},
    {file = "regex-2020.11.13-cp38-cp38-win_amd64.whl", hash = "sha256:6c54ce4b5d61a7129bad5c5dc279e222afd00e721bf92f9ef09e4fae28755683"},
    {file = "regex-2020.11.13-cp39-cp39-macosx_10_9_x86_64.whl", hash = "sha256:1862a9d9194fae76a7aaf0150d5f2a8ec1da89e8b55890b1786b8f88a0f619dc"},
    {file = "regex-2020.11.13-cp39-cp39-manylinux1_i686.whl", hash = "sha256:4902e6aa086cbb224241adbc2f06235927d5cdacffb2425c73e6570e8d862364"},
    {file = "regex-2020.11.13-cp39-cp39-manylinux1_x86_64.whl", hash = "sha256:7a25fcbeae08f96a754b45bdc050e1fb94b95cab046bf56b016c25e9ab127b3e"},
    {file = "regex-2020.11.13-cp39-cp39-manylinux2010_i686.whl", hash = "sha256:d2d8ce12b7c12c87e41123997ebaf1a5767a5be3ec545f64675388970f415e2e"},
    {file = "regex-2020.11.13-cp39-cp39-manylinux2010_x86_64.whl", hash = "sha256:f7d29a6fc4760300f86ae329e3b6ca28ea9c20823df123a2ea8693e967b29917"},
    {file = "regex-2020.11.13-cp39-cp39-manylinux2014_aarch64.whl", hash = "sha256:717881211f46de3ab130b58ec0908267961fadc06e44f974466d1887f865bd5b"},
    {file = "regex-2020.11.13-cp39-cp39-manylinux2014_i686.whl", hash = "sha256:3128e30d83f2e70b0bed9b2a34e92707d0877e460b402faca908c6667092ada9"},
    {file = "regex-2020.11.13-cp39-cp39-manylinux2014_x86_64.whl", hash = "sha256:8f6a2229e8ad946e36815f2a03386bb8353d4bde368fdf8ca5f0cb97264d3b5c"},
    {file = "regex-2020.11.13-cp39-cp39-win32.whl", hash = "sha256:f8f295db00ef5f8bae530fc39af0b40486ca6068733fb860b42115052206466f"},
    {file = "regex-2020.11.13-cp39-cp39-win_amd64.whl", hash = "sha256:a15f64ae3a027b64496a71ab1f722355e570c3fac5ba2801cafce846bf5af01d"},
    {file = "regex-2020.11.13.tar.gz", hash = "sha256:83d6b356e116ca119db8e7c6fc2983289d87b27b3fac238cfe5dca529d884562"},
]
requests = [
    {file = "requests-2.25.1-py2.py3-none-any.whl", hash = "sha256:c210084e36a42ae6b9219e00e48287def368a26d03a048ddad7bfee44f75871e"},
    {file = "requests-2.25.1.tar.gz", hash = "sha256:27973dd4a904a4f13b263a19c866c13b92a39ed1c964655f025f3f8d3d75b804"},
]
requests-oauthlib = [
    {file = "requests-oauthlib-1.3.0.tar.gz", hash = "sha256:b4261601a71fd721a8bd6d7aa1cc1d6a8a93b4a9f5e96626f8e4d91e8beeaa6a"},
    {file = "requests_oauthlib-1.3.0-py2.py3-none-any.whl", hash = "sha256:7f71572defaecd16372f9006f33c2ec8c077c3cfa6f5911a9a90202beb513f3d"},
    {file = "requests_oauthlib-1.3.0-py3.7.egg", hash = "sha256:fa6c47b933f01060936d87ae9327fead68768b69c6c9ea2109c48be30f2d4dbc"},
]
rope = [
    {file = "rope-0.17.0.tar.gz", hash = "sha256:658ad6705f43dcf3d6df379da9486529cf30e02d9ea14c5682aa80eb33b649e1"},
]
rsa = [
    {file = "rsa-4.6-py3-none-any.whl", hash = "sha256:6166864e23d6b5195a5cfed6cd9fed0fe774e226d8f854fcb23b7bbef0350233"},
    {file = "rsa-4.6.tar.gz", hash = "sha256:109ea5a66744dd859bf16fe904b8d8b627adafb9408753161e766a92e7d681fa"},
]
s3transfer = [
    {file = "s3transfer-0.3.3-py2.py3-none-any.whl", hash = "sha256:2482b4259524933a022d59da830f51bd746db62f047d6eb213f2f8855dcb8a13"},
    {file = "s3transfer-0.3.3.tar.gz", hash = "sha256:921a37e2aefc64145e7b73d50c71bb4f26f46e4c9f414dc648c6245ff92cf7db"},
]
scikit-learn = [
    {file = "scikit-learn-0.23.2.tar.gz", hash = "sha256:20766f515e6cd6f954554387dfae705d93c7b544ec0e6c6a5d8e006f6f7ef480"},
    {file = "scikit_learn-0.23.2-cp36-cp36m-macosx_10_9_x86_64.whl", hash = "sha256:98508723f44c61896a4e15894b2016762a55555fbf09365a0bb1870ecbd442de"},
    {file = "scikit_learn-0.23.2-cp36-cp36m-manylinux1_i686.whl", hash = "sha256:a64817b050efd50f9abcfd311870073e500ae11b299683a519fbb52d85e08d25"},
    {file = "scikit_learn-0.23.2-cp36-cp36m-manylinux1_x86_64.whl", hash = "sha256:daf276c465c38ef736a79bd79fc80a249f746bcbcae50c40945428f7ece074f8"},
    {file = "scikit_learn-0.23.2-cp36-cp36m-win32.whl", hash = "sha256:cb3e76380312e1f86abd20340ab1d5b3cc46a26f6593d3c33c9ea3e4c7134028"},
    {file = "scikit_learn-0.23.2-cp36-cp36m-win_amd64.whl", hash = "sha256:0a127cc70990d4c15b1019680bfedc7fec6c23d14d3719fdf9b64b22d37cdeca"},
    {file = "scikit_learn-0.23.2-cp37-cp37m-macosx_10_9_x86_64.whl", hash = "sha256:2aa95c2f17d2f80534156215c87bee72b6aa314a7f8b8fe92a2d71f47280570d"},
    {file = "scikit_learn-0.23.2-cp37-cp37m-manylinux1_i686.whl", hash = "sha256:6c28a1d00aae7c3c9568f61aafeaad813f0f01c729bee4fd9479e2132b215c1d"},
    {file = "scikit_learn-0.23.2-cp37-cp37m-manylinux1_x86_64.whl", hash = "sha256:da8e7c302003dd765d92a5616678e591f347460ac7b53e53d667be7dfe6d1b10"},
    {file = "scikit_learn-0.23.2-cp37-cp37m-win32.whl", hash = "sha256:d9a1ce5f099f29c7c33181cc4386660e0ba891b21a60dc036bf369e3a3ee3aec"},
    {file = "scikit_learn-0.23.2-cp37-cp37m-win_amd64.whl", hash = "sha256:914ac2b45a058d3f1338d7736200f7f3b094857758895f8667be8a81ff443b5b"},
    {file = "scikit_learn-0.23.2-cp38-cp38-macosx_10_9_x86_64.whl", hash = "sha256:7671bbeddd7f4f9a6968f3b5442dac5f22bf1ba06709ef888cc9132ad354a9ab"},
    {file = "scikit_learn-0.23.2-cp38-cp38-manylinux1_i686.whl", hash = "sha256:d0dcaa54263307075cb93d0bee3ceb02821093b1b3d25f66021987d305d01dce"},
    {file = "scikit_learn-0.23.2-cp38-cp38-manylinux1_x86_64.whl", hash = "sha256:5ce7a8021c9defc2b75620571b350acc4a7d9763c25b7593621ef50f3bd019a2"},
    {file = "scikit_learn-0.23.2-cp38-cp38-win32.whl", hash = "sha256:0d39748e7c9669ba648acf40fb3ce96b8a07b240db6888563a7cb76e05e0d9cc"},
    {file = "scikit_learn-0.23.2-cp38-cp38-win_amd64.whl", hash = "sha256:1b8a391de95f6285a2f9adffb7db0892718950954b7149a70c783dc848f104ea"},
]
scipy = [
    {file = "scipy-1.5.4-cp36-cp36m-macosx_10_9_x86_64.whl", hash = "sha256:4f12d13ffbc16e988fa40809cbbd7a8b45bc05ff6ea0ba8e3e41f6f4db3a9e47"},
    {file = "scipy-1.5.4-cp36-cp36m-manylinux1_i686.whl", hash = "sha256:a254b98dbcc744c723a838c03b74a8a34c0558c9ac5c86d5561703362231107d"},
    {file = "scipy-1.5.4-cp36-cp36m-manylinux1_x86_64.whl", hash = "sha256:368c0f69f93186309e1b4beb8e26d51dd6f5010b79264c0f1e9ca00cd92ea8c9"},
    {file = "scipy-1.5.4-cp36-cp36m-manylinux2014_aarch64.whl", hash = "sha256:4598cf03136067000855d6b44d7a1f4f46994164bcd450fb2c3d481afc25dd06"},
    {file = "scipy-1.5.4-cp36-cp36m-win32.whl", hash = "sha256:e98d49a5717369d8241d6cf33ecb0ca72deee392414118198a8e5b4c35c56340"},
    {file = "scipy-1.5.4-cp36-cp36m-win_amd64.whl", hash = "sha256:65923bc3809524e46fb7eb4d6346552cbb6a1ffc41be748535aa502a2e3d3389"},
    {file = "scipy-1.5.4-cp37-cp37m-macosx_10_9_x86_64.whl", hash = "sha256:9ad4fcddcbf5dc67619379782e6aeef41218a79e17979aaed01ed099876c0e62"},
    {file = "scipy-1.5.4-cp37-cp37m-manylinux1_i686.whl", hash = "sha256:f87b39f4d69cf7d7529d7b1098cb712033b17ea7714aed831b95628f483fd012"},
    {file = "scipy-1.5.4-cp37-cp37m-manylinux1_x86_64.whl", hash = "sha256:25b241034215247481f53355e05f9e25462682b13bd9191359075682adcd9554"},
    {file = "scipy-1.5.4-cp37-cp37m-manylinux2014_aarch64.whl", hash = "sha256:fa789583fc94a7689b45834453fec095245c7e69c58561dc159b5d5277057e4c"},
    {file = "scipy-1.5.4-cp37-cp37m-win32.whl", hash = "sha256:d6d25c41a009e3c6b7e757338948d0076ee1dd1770d1c09ec131f11946883c54"},
    {file = "scipy-1.5.4-cp37-cp37m-win_amd64.whl", hash = "sha256:2c872de0c69ed20fb1a9b9cf6f77298b04a26f0b8720a5457be08be254366c6e"},
    {file = "scipy-1.5.4-cp38-cp38-macosx_10_9_x86_64.whl", hash = "sha256:e360cb2299028d0b0d0f65a5c5e51fc16a335f1603aa2357c25766c8dab56938"},
    {file = "scipy-1.5.4-cp38-cp38-manylinux1_i686.whl", hash = "sha256:3397c129b479846d7eaa18f999369a24322d008fac0782e7828fa567358c36ce"},
    {file = "scipy-1.5.4-cp38-cp38-manylinux1_x86_64.whl", hash = "sha256:168c45c0c32e23f613db7c9e4e780bc61982d71dcd406ead746c7c7c2f2004ce"},
    {file = "scipy-1.5.4-cp38-cp38-manylinux2014_aarch64.whl", hash = "sha256:213bc59191da2f479984ad4ec39406bf949a99aba70e9237b916ce7547b6ef42"},
    {file = "scipy-1.5.4-cp38-cp38-win32.whl", hash = "sha256:634568a3018bc16a83cda28d4f7aed0d803dd5618facb36e977e53b2df868443"},
    {file = "scipy-1.5.4-cp38-cp38-win_amd64.whl", hash = "sha256:b03c4338d6d3d299e8ca494194c0ae4f611548da59e3c038813f1a43976cb437"},
    {file = "scipy-1.5.4-cp39-cp39-macosx_10_9_x86_64.whl", hash = "sha256:3d5db5d815370c28d938cf9b0809dade4acf7aba57eaf7ef733bfedc9b2474c4"},
    {file = "scipy-1.5.4-cp39-cp39-manylinux1_i686.whl", hash = "sha256:6b0ceb23560f46dd236a8ad4378fc40bad1783e997604ba845e131d6c680963e"},
    {file = "scipy-1.5.4-cp39-cp39-manylinux1_x86_64.whl", hash = "sha256:ed572470af2438b526ea574ff8f05e7f39b44ac37f712105e57fc4d53a6fb660"},
    {file = "scipy-1.5.4-cp39-cp39-manylinux2014_aarch64.whl", hash = "sha256:8c8d6ca19c8497344b810b0b0344f8375af5f6bb9c98bd42e33f747417ab3f57"},
    {file = "scipy-1.5.4-cp39-cp39-win32.whl", hash = "sha256:d84cadd7d7998433334c99fa55bcba0d8b4aeff0edb123b2a1dfcface538e474"},
    {file = "scipy-1.5.4-cp39-cp39-win_amd64.whl", hash = "sha256:cc1f78ebc982cd0602c9a7615d878396bec94908db67d4ecddca864d049112f2"},
    {file = "scipy-1.5.4.tar.gz", hash = "sha256:4a453d5e5689de62e5d38edf40af3f17560bfd63c9c5bd228c18c1f99afa155b"},
]
send2trash = [
    {file = "Send2Trash-1.5.0-py3-none-any.whl", hash = "sha256:f1691922577b6fa12821234aeb57599d887c4900b9ca537948d2dac34aea888b"},
    {file = "Send2Trash-1.5.0.tar.gz", hash = "sha256:60001cc07d707fe247c94f74ca6ac0d3255aabcb930529690897ca2a39db28b2"},
]
simplejson = [
    {file = "simplejson-3.17.2-cp27-cp27m-macosx_10_13_x86_64.whl", hash = "sha256:2d3eab2c3fe52007d703a26f71cf649a8c771fcdd949a3ae73041ba6797cfcf8"},
    {file = "simplejson-3.17.2-cp27-cp27m-manylinux1_i686.whl", hash = "sha256:813846738277729d7db71b82176204abc7fdae2f566e2d9fcf874f9b6472e3e6"},
    {file = "simplejson-3.17.2-cp27-cp27m-manylinux1_x86_64.whl", hash = "sha256:292c2e3f53be314cc59853bd20a35bf1f965f3bc121e007ab6fd526ed412a85d"},
    {file = "simplejson-3.17.2-cp27-cp27m-manylinux2010_i686.whl", hash = "sha256:0dd9d9c738cb008bfc0862c9b8fa6743495c03a0ed543884bf92fb7d30f8d043"},
    {file = "simplejson-3.17.2-cp27-cp27m-manylinux2010_x86_64.whl", hash = "sha256:42b8b8dd0799f78e067e2aaae97e60d58a8f63582939af60abce4c48631a0aa4"},
    {file = "simplejson-3.17.2-cp27-cp27m-win32.whl", hash = "sha256:8042040af86a494a23c189b5aa0ea9433769cc029707833f261a79c98e3375f9"},
    {file = "simplejson-3.17.2-cp27-cp27m-win_amd64.whl", hash = "sha256:034550078a11664d77bc1a8364c90bb7eef0e44c2dbb1fd0a4d92e3997088667"},
    {file = "simplejson-3.17.2-cp27-cp27mu-manylinux1_i686.whl", hash = "sha256:fed0f22bf1313ff79c7fc318f7199d6c2f96d4de3234b2f12a1eab350e597c06"},
    {file = "simplejson-3.17.2-cp27-cp27mu-manylinux1_x86_64.whl", hash = "sha256:2e7b57c2c146f8e4dadf84977a83f7ee50da17c8861fd7faf694d55e3274784f"},
    {file = "simplejson-3.17.2-cp27-cp27mu-manylinux2010_i686.whl", hash = "sha256:da3c55cdc66cfc3fffb607db49a42448785ea2732f055ac1549b69dcb392663b"},
    {file = "simplejson-3.17.2-cp27-cp27mu-manylinux2010_x86_64.whl", hash = "sha256:c1cb29b1fced01f97e6d5631c3edc2dadb424d1f4421dad079cb13fc97acb42f"},
    {file = "simplejson-3.17.2-cp33-cp33m-win32.whl", hash = "sha256:8f713ea65958ef40049b6c45c40c206ab363db9591ff5a49d89b448933fa5746"},
    {file = "simplejson-3.17.2-cp33-cp33m-win_amd64.whl", hash = "sha256:344e2d920a7f27b4023c087ab539877a1e39ce8e3e90b867e0bfa97829824748"},
    {file = "simplejson-3.17.2-cp34-cp34m-win32.whl", hash = "sha256:05b43d568300c1cd43f95ff4bfcff984bc658aa001be91efb3bb21df9d6288d3"},
    {file = "simplejson-3.17.2-cp34-cp34m-win_amd64.whl", hash = "sha256:cff6453e25204d3369c47b97dd34783ca820611bd334779d22192da23784194b"},
    {file = "simplejson-3.17.2-cp35-cp35m-manylinux1_i686.whl", hash = "sha256:8acf76443cfb5c949b6e781c154278c059b09ac717d2757a830c869ba000cf8d"},
    {file = "simplejson-3.17.2-cp35-cp35m-manylinux1_x86_64.whl", hash = "sha256:869a183c8e44bc03be1b2bbcc9ec4338e37fa8557fc506bf6115887c1d3bb956"},
    {file = "simplejson-3.17.2-cp35-cp35m-manylinux2010_i686.whl", hash = "sha256:5c659a0efc80aaaba57fcd878855c8534ecb655a28ac8508885c50648e6e659d"},
    {file = "simplejson-3.17.2-cp35-cp35m-manylinux2010_x86_64.whl", hash = "sha256:72d8a3ffca19a901002d6b068cf746be85747571c6a7ba12cbcf427bfb4ed971"},
    {file = "simplejson-3.17.2-cp35-cp35m-manylinux2014_aarch64.whl", hash = "sha256:4b3442249d5e3893b90cb9f72c7d6ce4d2ea144d2c0d9f75b9ae1e5460f3121a"},
    {file = "simplejson-3.17.2-cp35-cp35m-win32.whl", hash = "sha256:e058c7656c44fb494a11443191e381355388443d543f6fc1a245d5d238544396"},
    {file = "simplejson-3.17.2-cp35-cp35m-win_amd64.whl", hash = "sha256:934115642c8ba9659b402c8bdbdedb48651fb94b576e3b3efd1ccb079609b04a"},
    {file = "simplejson-3.17.2-cp36-cp36m-macosx_10_13_x86_64.whl", hash = "sha256:ffd4e4877a78c84d693e491b223385e0271278f5f4e1476a4962dca6824ecfeb"},
    {file = "simplejson-3.17.2-cp36-cp36m-manylinux1_i686.whl", hash = "sha256:10fc250c3edea4abc15d930d77274ddb8df4803453dde7ad50c2f5565a18a4bb"},
    {file = "simplejson-3.17.2-cp36-cp36m-manylinux1_x86_64.whl", hash = "sha256:76ac9605bf2f6d9b56abf6f9da9047a8782574ad3531c82eae774947ae99cc3f"},
    {file = "simplejson-3.17.2-cp36-cp36m-manylinux2010_i686.whl", hash = "sha256:7f10f8ba9c1b1430addc7dd385fc322e221559d3ae49b812aebf57470ce8de45"},
    {file = "simplejson-3.17.2-cp36-cp36m-manylinux2010_x86_64.whl", hash = "sha256:bc00d1210567a4cdd215ac6e17dc00cb9893ee521cee701adfd0fa43f7c73139"},
    {file = "simplejson-3.17.2-cp36-cp36m-manylinux2014_aarch64.whl", hash = "sha256:af4868da7dd53296cd7630687161d53a7ebe2e63814234631445697bd7c29f46"},
    {file = "simplejson-3.17.2-cp36-cp36m-win32.whl", hash = "sha256:7d276f69bfc8c7ba6c717ba8deaf28f9d3c8450ff0aa8713f5a3280e232be16b"},
    {file = "simplejson-3.17.2-cp36-cp36m-win_amd64.whl", hash = "sha256:a55c76254d7cf8d4494bc508e7abb993a82a192d0db4552421e5139235604625"},
    {file = "simplejson-3.17.2-cp37-cp37m-macosx_10_14_x86_64.whl", hash = "sha256:9a2b7543559f8a1c9ed72724b549d8cc3515da7daf3e79813a15bdc4a769de25"},
    {file = "simplejson-3.17.2-cp37-cp37m-manylinux1_i686.whl", hash = "sha256:311f5dc2af07361725033b13cc3d0351de3da8bede3397d45650784c3f21fbcf"},
    {file = "simplejson-3.17.2-cp37-cp37m-manylinux1_x86_64.whl", hash = "sha256:2862beabfb9097a745a961426fe7daf66e1714151da8bb9a0c430dde3d59c7c0"},
    {file = "simplejson-3.17.2-cp37-cp37m-manylinux2010_i686.whl", hash = "sha256:afebfc3dd3520d37056f641969ce320b071bc7a0800639c71877b90d053e087f"},
    {file = "simplejson-3.17.2-cp37-cp37m-manylinux2010_x86_64.whl", hash = "sha256:d4813b30cb62d3b63ccc60dd12f2121780c7a3068db692daeb90f989877aaf04"},
    {file = "simplejson-3.17.2-cp37-cp37m-manylinux2014_aarch64.whl", hash = "sha256:3fabde09af43e0cbdee407555383063f8b45bfb52c361bc5da83fcffdb4fd278"},
    {file = "simplejson-3.17.2-cp37-cp37m-win32.whl", hash = "sha256:ceaa28a5bce8a46a130cd223e895080e258a88d51bf6e8de2fc54a6ef7e38c34"},
    {file = "simplejson-3.17.2-cp37-cp37m-win_amd64.whl", hash = "sha256:9551f23e09300a9a528f7af20e35c9f79686d46d646152a0c8fc41d2d074d9b0"},
    {file = "simplejson-3.17.2-cp38-cp38-macosx_10_14_x86_64.whl", hash = "sha256:c94dc64b1a389a416fc4218cd4799aa3756f25940cae33530a4f7f2f54f166da"},
    {file = "simplejson-3.17.2-cp38-cp38-manylinux1_i686.whl", hash = "sha256:b59aa298137ca74a744c1e6e22cfc0bf9dca3a2f41f51bc92eb05695155d905a"},
    {file = "simplejson-3.17.2-cp38-cp38-manylinux1_x86_64.whl", hash = "sha256:ad8f41c2357b73bc9e8606d2fa226233bf4d55d85a8982ecdfd55823a6959995"},
    {file = "simplejson-3.17.2-cp38-cp38-manylinux2010_i686.whl", hash = "sha256:845a14f6deb124a3bcb98a62def067a67462a000e0508f256f9c18eff5847efc"},
    {file = "simplejson-3.17.2-cp38-cp38-manylinux2010_x86_64.whl", hash = "sha256:d0b64409df09edb4c365d95004775c988259efe9be39697d7315c42b7a5e7e94"},
    {file = "simplejson-3.17.2-cp38-cp38-manylinux2014_aarch64.whl", hash = "sha256:55d65f9cc1b733d85ef95ab11f559cce55c7649a2160da2ac7a078534da676c8"},
    {file = "simplejson-3.17.2.tar.gz", hash = "sha256:75ecc79f26d99222a084fbdd1ce5aad3ac3a8bd535cd9059528452da38b68841"},
]
six = [
    {file = "six-1.15.0-py2.py3-none-any.whl", hash = "sha256:8b74bedcbbbaca38ff6d7491d76f2b06b3592611af620f8426e82dddb04a5ced"},
    {file = "six-1.15.0.tar.gz", hash = "sha256:30639c035cdb23534cd4aa2dd52c3bf48f06e5f4a941509c8bafd8ce11080259"},
]
smmap = [
    {file = "smmap-3.0.4-py2.py3-none-any.whl", hash = "sha256:54c44c197c819d5ef1991799a7e30b662d1e520f2ac75c9efbeb54a742214cf4"},
    {file = "smmap-3.0.4.tar.gz", hash = "sha256:9c98bbd1f9786d22f14b3d4126894d56befb835ec90cef151af566c7e19b5d24"},
]
snowballstemmer = [
    {file = "snowballstemmer-2.0.0-py2.py3-none-any.whl", hash = "sha256:209f257d7533fdb3cb73bdbd24f436239ca3b2fa67d56f6ff88e86be08cc5ef0"},
    {file = "snowballstemmer-2.0.0.tar.gz", hash = "sha256:df3bac3df4c2c01363f3dd2cfa78cce2840a79b9f1c2d2de9ce8d31683992f52"},
]
soupsieve = [
    {file = "soupsieve-2.1-py3-none-any.whl", hash = "sha256:4bb21a6ee4707bf43b61230e80740e71bfe56e55d1f1f50924b087bb2975c851"},
    {file = "soupsieve-2.1.tar.gz", hash = "sha256:6dc52924dc0bc710a5d16794e6b3480b2c7c08b07729505feab2b2c16661ff6e"},
]
sphinx = [
    {file = "Sphinx-3.3.1-py3-none-any.whl", hash = "sha256:d4e59ad4ea55efbb3c05cde3bfc83bfc14f0c95aa95c3d75346fcce186a47960"},
    {file = "Sphinx-3.3.1.tar.gz", hash = "sha256:1e8d592225447104d1172be415bc2972bd1357e3e12fdc76edf2261105db4300"},
]
sphinx-rtd-theme = [
    {file = "sphinx_rtd_theme-0.5.0-py2.py3-none-any.whl", hash = "sha256:373413d0f82425aaa28fb288009bf0d0964711d347763af2f1b65cafcb028c82"},
    {file = "sphinx_rtd_theme-0.5.0.tar.gz", hash = "sha256:22c795ba2832a169ca301cd0a083f7a434e09c538c70beb42782c073651b707d"},
]
sphinxcontrib-applehelp = [
    {file = "sphinxcontrib-applehelp-1.0.2.tar.gz", hash = "sha256:a072735ec80e7675e3f432fcae8610ecf509c5f1869d17e2eecff44389cdbc58"},
    {file = "sphinxcontrib_applehelp-1.0.2-py2.py3-none-any.whl", hash = "sha256:806111e5e962be97c29ec4c1e7fe277bfd19e9652fb1a4392105b43e01af885a"},
]
sphinxcontrib-devhelp = [
    {file = "sphinxcontrib-devhelp-1.0.2.tar.gz", hash = "sha256:ff7f1afa7b9642e7060379360a67e9c41e8f3121f2ce9164266f61b9f4b338e4"},
    {file = "sphinxcontrib_devhelp-1.0.2-py2.py3-none-any.whl", hash = "sha256:8165223f9a335cc1af7ffe1ed31d2871f325254c0423bc0c4c7cd1c1e4734a2e"},
]
sphinxcontrib-htmlhelp = [
    {file = "sphinxcontrib-htmlhelp-1.0.3.tar.gz", hash = "sha256:e8f5bb7e31b2dbb25b9cc435c8ab7a79787ebf7f906155729338f3156d93659b"},
    {file = "sphinxcontrib_htmlhelp-1.0.3-py2.py3-none-any.whl", hash = "sha256:3c0bc24a2c41e340ac37c85ced6dafc879ab485c095b1d65d2461ac2f7cca86f"},
]
sphinxcontrib-jsmath = [
    {file = "sphinxcontrib-jsmath-1.0.1.tar.gz", hash = "sha256:a9925e4a4587247ed2191a22df5f6970656cb8ca2bd6284309578f2153e0c4b8"},
    {file = "sphinxcontrib_jsmath-1.0.1-py2.py3-none-any.whl", hash = "sha256:2ec2eaebfb78f3f2078e73666b1415417a116cc848b72e5172e596c871103178"},
]
sphinxcontrib-qthelp = [
    {file = "sphinxcontrib-qthelp-1.0.3.tar.gz", hash = "sha256:4c33767ee058b70dba89a6fc5c1892c0d57a54be67ddd3e7875a18d14cba5a72"},
    {file = "sphinxcontrib_qthelp-1.0.3-py2.py3-none-any.whl", hash = "sha256:bd9fc24bcb748a8d51fd4ecaade681350aa63009a347a8c14e637895444dfab6"},
]
sphinxcontrib-serializinghtml = [
    {file = "sphinxcontrib-serializinghtml-1.1.4.tar.gz", hash = "sha256:eaa0eccc86e982a9b939b2b82d12cc5d013385ba5eadcc7e4fed23f4405f77bc"},
    {file = "sphinxcontrib_serializinghtml-1.1.4-py2.py3-none-any.whl", hash = "sha256:f242a81d423f59617a8e5cf16f5d4d74e28ee9a66f9e5b637a18082991db5a9a"},
]
sqcommon = [
    {file = "SQCommon-0.3.2.tar.gz", hash = "sha256:f970b5bf3e8073e1a1466fce30021da659f519ad1c985779688bd33a65277f40"},
]
sqlalchemy = [
    {file = "SQLAlchemy-1.3.22-cp27-cp27m-macosx_10_14_x86_64.whl", hash = "sha256:61628715931f4962e0cdb2a7c87ff39eea320d2aa96bd471a3c293d146f90394"},
    {file = "SQLAlchemy-1.3.22-cp27-cp27m-manylinux1_x86_64.whl", hash = "sha256:81d8d099a49f83111cce55ec03cc87eef45eec0d90f9842b4fc674f860b857b0"},
    {file = "SQLAlchemy-1.3.22-cp27-cp27m-manylinux2010_x86_64.whl", hash = "sha256:d055ff750fcab69ca4e57b656d9c6ad33682e9b8d564f2fbe667ab95c63591b0"},
    {file = "SQLAlchemy-1.3.22-cp27-cp27m-win32.whl", hash = "sha256:9bf572e4f5aa23f88dd902f10bb103cb5979022a38eec684bfa6d61851173fec"},
    {file = "SQLAlchemy-1.3.22-cp27-cp27m-win_amd64.whl", hash = "sha256:7d4b8de6bb0bc736161cb0bbd95366b11b3eb24dd6b814a143d8375e75af9990"},
    {file = "SQLAlchemy-1.3.22-cp27-cp27mu-manylinux1_x86_64.whl", hash = "sha256:4a84c7c7658dd22a33dab2e2aa2d17c18cb004a42388246f2e87cb4085ef2811"},
    {file = "SQLAlchemy-1.3.22-cp27-cp27mu-manylinux2010_x86_64.whl", hash = "sha256:f1e88b30da8163215eab643962ae9d9252e47b4ea53404f2c4f10f24e70ddc62"},
    {file = "SQLAlchemy-1.3.22-cp35-cp35m-macosx_10_14_x86_64.whl", hash = "sha256:f115150cc4361dd46153302a640c7fa1804ac207f9cc356228248e351a8b4676"},
    {file = "SQLAlchemy-1.3.22-cp35-cp35m-manylinux1_x86_64.whl", hash = "sha256:6aaa13ee40c4552d5f3a59f543f0db6e31712cc4009ec7385407be4627259d41"},
    {file = "SQLAlchemy-1.3.22-cp35-cp35m-manylinux2010_x86_64.whl", hash = "sha256:3ab5b44a07b8c562c6dcb7433c6a6c6e03266d19d64f87b3333eda34e3b9936b"},
    {file = "SQLAlchemy-1.3.22-cp35-cp35m-manylinux2014_aarch64.whl", hash = "sha256:426ece890153ccc52cc5151a1a0ed540a5a7825414139bb4c95a868d8da54a52"},
    {file = "SQLAlchemy-1.3.22-cp35-cp35m-win32.whl", hash = "sha256:bd4b1af45fd322dcd1fb2a9195b4f93f570d1a5902a842e3e6051385fac88f9c"},
    {file = "SQLAlchemy-1.3.22-cp35-cp35m-win_amd64.whl", hash = "sha256:62285607a5264d1f91590abd874d6a498e229d5840669bd7d9f654cfaa599bd0"},
    {file = "SQLAlchemy-1.3.22-cp36-cp36m-macosx_10_14_x86_64.whl", hash = "sha256:314f5042c0b047438e19401d5f29757a511cfc2f0c40d28047ca0e4c95eabb5b"},
    {file = "SQLAlchemy-1.3.22-cp36-cp36m-manylinux1_x86_64.whl", hash = "sha256:62fb881ba51dbacba9af9b779211cf9acff3442d4f2993142015b22b3cd1f92a"},
    {file = "SQLAlchemy-1.3.22-cp36-cp36m-manylinux2010_x86_64.whl", hash = "sha256:bde677047305fe76c7ee3e4492b545e0018918e44141cc154fe39e124e433991"},
    {file = "SQLAlchemy-1.3.22-cp36-cp36m-manylinux2014_aarch64.whl", hash = "sha256:0c6406a78a714a540d980a680b86654feadb81c8d0eecb59f3d6c554a4c69f19"},
    {file = "SQLAlchemy-1.3.22-cp36-cp36m-win32.whl", hash = "sha256:95bde07d19c146d608bccb9b16e144ec8f139bcfe7fd72331858698a71c9b4f5"},
    {file = "SQLAlchemy-1.3.22-cp36-cp36m-win_amd64.whl", hash = "sha256:888d5b4b5aeed0d3449de93ea80173653e939e916cc95fe8527079e50235c1d2"},
    {file = "SQLAlchemy-1.3.22-cp37-cp37m-macosx_10_14_x86_64.whl", hash = "sha256:d53f59744b01f1440a1b0973ed2c3a7de204135c593299ee997828aad5191693"},
    {file = "SQLAlchemy-1.3.22-cp37-cp37m-manylinux1_x86_64.whl", hash = "sha256:70121f0ae48b25ef3e56e477b88cd0b0af0e1f3a53b5554071aa6a93ef378a03"},
    {file = "SQLAlchemy-1.3.22-cp37-cp37m-manylinux2010_x86_64.whl", hash = "sha256:54da615e5b92c339e339fe8536cce99fe823b6ed505d4ea344852aefa1c205fb"},
    {file = "SQLAlchemy-1.3.22-cp37-cp37m-manylinux2014_aarch64.whl", hash = "sha256:68428818cf80c60dc04aa0f38da20ad39b28aba4d4d199f949e7d6e04444ea86"},
    {file = "SQLAlchemy-1.3.22-cp37-cp37m-win32.whl", hash = "sha256:17610d573e698bf395afbbff946544fbce7c5f4ee77b5bcb1f821b36345fae7a"},
    {file = "SQLAlchemy-1.3.22-cp37-cp37m-win_amd64.whl", hash = "sha256:216ba5b4299c95ed179b58f298bda885a476b16288ab7243e89f29f6aeced7e0"},
    {file = "SQLAlchemy-1.3.22-cp38-cp38-macosx_10_14_x86_64.whl", hash = "sha256:0c72b90988be749e04eff0342dcc98c18a14461eb4b2ad59d611b57b31120f90"},
    {file = "SQLAlchemy-1.3.22-cp38-cp38-manylinux1_x86_64.whl", hash = "sha256:491fe48adc07d13e020a8b07ef82eefc227003a046809c121bea81d3dbf1832d"},
    {file = "SQLAlchemy-1.3.22-cp38-cp38-manylinux2010_x86_64.whl", hash = "sha256:f8191fef303025879e6c3548ecd8a95aafc0728c764ab72ec51a0bdf0c91a341"},
    {file = "SQLAlchemy-1.3.22-cp38-cp38-manylinux2014_aarch64.whl", hash = "sha256:108580808803c7732f34798eb4a329d45b04c562ed83ee90f09f6a184a42b766"},
    {file = "SQLAlchemy-1.3.22-cp38-cp38-win32.whl", hash = "sha256:bab5a1e15b9466a25c96cda19139f3beb3e669794373b9ce28c4cf158c6e841d"},
    {file = "SQLAlchemy-1.3.22-cp38-cp38-win_amd64.whl", hash = "sha256:318b5b727e00662e5fc4b4cd2bf58a5116d7c1b4dd56ffaa7d68f43458a8d1ed"},
    {file = "SQLAlchemy-1.3.22-cp39-cp39-macosx_10_14_x86_64.whl", hash = "sha256:1418f5e71d6081aa1095a1d6b567a562d2761996710bdce9b6e6ba20a03d0864"},
    {file = "SQLAlchemy-1.3.22-cp39-cp39-manylinux1_x86_64.whl", hash = "sha256:5a7f224cdb7233182cec2a45d4c633951268d6a9bcedac37abbf79dd07012aea"},
    {file = "SQLAlchemy-1.3.22-cp39-cp39-manylinux2010_x86_64.whl", hash = "sha256:715b34578cc740b743361f7c3e5f584b04b0f1344f45afc4e87fbac4802eb0a0"},
    {file = "SQLAlchemy-1.3.22-cp39-cp39-manylinux2014_aarch64.whl", hash = "sha256:2ff132a379838b1abf83c065be54cef32b47c987aedd06b82fc76476c85225eb"},
    {file = "SQLAlchemy-1.3.22-cp39-cp39-win32.whl", hash = "sha256:c389d7cc2b821853fb018c85457da3e7941db64f4387720a329bc7ff06a27963"},
    {file = "SQLAlchemy-1.3.22-cp39-cp39-win_amd64.whl", hash = "sha256:04f995fcbf54e46cddeb4f75ce9dfc17075d6ae04ac23b2bacb44b3bc6f6bf11"},
    {file = "SQLAlchemy-1.3.22.tar.gz", hash = "sha256:758fc8c4d6c0336e617f9f6919f9daea3ab6bb9b07005eda9a1a682e24a6cacc"},
]
sqsnobfit = [
    {file = "SQSnobFit-0.4.5.tar.gz", hash = "sha256:de652aca1fa998dc2235b18d4caec5a225847d40b411f0351fab6f2d4877300f"},
]
streamlit = [
    {file = "streamlit-0.67.1-py2.py3-none-any.whl", hash = "sha256:96ba01710f09b9df2d8df17e2e5845a13fa543420fb9cdf8073335baec2a7f1d"},
]
swagger-spec-validator = [
    {file = "swagger-spec-validator-2.7.3.tar.gz", hash = "sha256:f4f23ee4dbd52bfcde90b1144dde22304add6260e9f29252e9fd7814c9b8fd16"},
    {file = "swagger_spec_validator-2.7.3-py2.py3-none-any.whl", hash = "sha256:d1514ec7e3c058c701f27cc74f85ceb876d6418c9db57786b9c54085ed5e29eb"},
]
tensorboard = [
    {file = "tensorboard-2.4.0-py3-none-any.whl", hash = "sha256:cde0c663a85609441cb4d624e7255fd8e2b6b1d679645095aac8a234a2812738"},
]
tensorboard-plugin-wit = [
    {file = "tensorboard_plugin_wit-1.7.0-py3-none-any.whl", hash = "sha256:ee775f04821185c90d9a0e9c56970ee43d7c41403beb6629385b39517129685b"},
]
tensorflow = [
    {file = "tensorflow-2.4.0-cp36-cp36m-macosx_10_11_x86_64.whl", hash = "sha256:576ace48dca1d3c211a3a102ea3a79eda3536a590dcd3d74898122227968b4ac"},
    {file = "tensorflow-2.4.0-cp36-cp36m-manylinux2010_x86_64.whl", hash = "sha256:1069f32e9fb51d5a62e93437e0047c712ff97133a322738814c56f49c762557f"},
    {file = "tensorflow-2.4.0-cp36-cp36m-win_amd64.whl", hash = "sha256:6a41bb0fa5c1d0b5bfdf5e3ec1327bd592904eb2c0c06501c8e7bae4a1122b1a"},
    {file = "tensorflow-2.4.0-cp37-cp37m-macosx_10_11_x86_64.whl", hash = "sha256:f9908c04d58d4f216477b98cfbed9d87635d205bd6ddccd597a56fce9ef4eed5"},
    {file = "tensorflow-2.4.0-cp37-cp37m-manylinux2010_x86_64.whl", hash = "sha256:fb694f2e3e5b8f80f9fefb0beaba856001a4160895a10eb50e7fbaa6b9ef1002"},
    {file = "tensorflow-2.4.0-cp37-cp37m-win_amd64.whl", hash = "sha256:d091adf8d6eae8bd47b1a72bf35a8aebb08147687e17d522eb531826a67f6a3b"},
    {file = "tensorflow-2.4.0-cp38-cp38-macosx_10_11_x86_64.whl", hash = "sha256:1754279cd1f91971d14671a776074b877483c04b27a0a2eaefdca0332d80980c"},
    {file = "tensorflow-2.4.0-cp38-cp38-manylinux2010_x86_64.whl", hash = "sha256:dcd8f2e501a791c937fa19b31ea963470fc20d30cb763c3cc4740dc3c44aefe9"},
    {file = "tensorflow-2.4.0-cp38-cp38-win_amd64.whl", hash = "sha256:7adcf41f57fdb12cd6792df02fb3cd16bddbe449cd7140faaa2bf2b3d5b5c4df"},
]
tensorflow-estimator = [
    {file = "tensorflow_estimator-2.4.0-py2.py3-none-any.whl", hash = "sha256:5b7b7bf2debe19a8794adacc43e8ba6459daa4efaf54d3302623994a359b17f0"},
]
tensorflow-probability = [
    {file = "tensorflow_probability-0.11.1-py2.py3-none-any.whl", hash = "sha256:e9ce5288ccdb80b6e311d1a2904b5af618a7cd5791d79d6fd051a628087ec0ae"},
]
termcolor = [
    {file = "termcolor-1.1.0.tar.gz", hash = "sha256:1d6d69ce66211143803fbc56652b41d73b4a400a2891d7bf7a1cdf4c02de613b"},
]
terminado = [
    {file = "terminado-0.9.1-py3-none-any.whl", hash = "sha256:c55f025beb06c2e2669f7ba5a04f47bb3304c30c05842d4981d8f0fc9ab3b4e3"},
    {file = "terminado-0.9.1.tar.gz", hash = "sha256:3da72a155b807b01c9e8a5babd214e052a0a45a975751da3521a1c3381ce6d76"},
]
testpath = [
    {file = "testpath-0.4.4-py2.py3-none-any.whl", hash = "sha256:bfcf9411ef4bf3db7579063e0546938b1edda3d69f4e1fb8756991f5951f85d4"},
    {file = "testpath-0.4.4.tar.gz", hash = "sha256:60e0a3261c149755f4399a1fff7d37523179a70fdc3abdf78de9fc2604aeec7e"},
]
threadpoolctl = [
    {file = "threadpoolctl-2.1.0-py3-none-any.whl", hash = "sha256:38b74ca20ff3bb42caca8b00055111d74159ee95c4370882bbff2b93d24da725"},
    {file = "threadpoolctl-2.1.0.tar.gz", hash = "sha256:ddc57c96a38beb63db45d6c159b5ab07b6bced12c45a1f07b2b92f272aebfa6b"},
]
toml = [
    {file = "toml-0.10.2-py2.py3-none-any.whl", hash = "sha256:806143ae5bfb6a3c6e736a764057db0e6a0e05e338b5630894a5f779cabb4f9b"},
    {file = "toml-0.10.2.tar.gz", hash = "sha256:b3bda1d108d5dd99f4a20d24d9c348e91c4db7ab1b749200bded2f839ccbe68f"},
]
toolz = [
    {file = "toolz-0.11.1-py3-none-any.whl", hash = "sha256:1bc473acbf1a1db4e72a1ce587be347450e8f08324908b8a266b486f408f04d5"},
    {file = "toolz-0.11.1.tar.gz", hash = "sha256:c7a47921f07822fe534fb1c01c9931ab335a4390c782bd28c6bcc7c2f71f3fbf"},
]
torch = [
    {file = "torch-1.7.1-cp36-cp36m-manylinux1_x86_64.whl", hash = "sha256:422e64e98d0e100c360993819d0307e5d56e9517b26135808ad68984d577d75a"},
    {file = "torch-1.7.1-cp36-cp36m-win_amd64.whl", hash = "sha256:f0aaf657145533824b15f2fd8fde8f8c67fe6c6281088ef588091f03fad90243"},
    {file = "torch-1.7.1-cp36-none-macosx_10_9_x86_64.whl", hash = "sha256:af464a6f4314a875035e0c4c2b07517599704b214634f4ed3ad2e748c5ef291f"},
    {file = "torch-1.7.1-cp37-cp37m-manylinux1_x86_64.whl", hash = "sha256:5d76c255a41484c1d41a9ff570b9c9f36cb85df9428aa15a58ae16ac7cfc2ea6"},
    {file = "torch-1.7.1-cp37-cp37m-win_amd64.whl", hash = "sha256:d241c3f1c4d563e4ba86f84769c23e12606db167ee6f674eedff6d02901462e3"},
    {file = "torch-1.7.1-cp37-none-macosx_10_9_x86_64.whl", hash = "sha256:de84b4166e3f7335eb868b51d3bbd909ec33828af27290b4171bce832a55be3c"},
    {file = "torch-1.7.1-cp38-cp38-manylinux1_x86_64.whl", hash = "sha256:dd2fc6880c95e836960d86efbbc7f63d3287f2e1893c51d31f96dbfe02f0d73e"},
    {file = "torch-1.7.1-cp38-cp38-win_amd64.whl", hash = "sha256:e000b94be3aa58ad7f61e7d07cf379ea9366cf6c6874e68bd58ad0bdc537b3a7"},
    {file = "torch-1.7.1-cp38-none-macosx_10_9_x86_64.whl", hash = "sha256:2e49cac969976be63117004ee00d0a3e3dd4ea662ad77383f671b8992825de1a"},
    {file = "torch-1.7.1-cp39-cp39-manylinux1_x86_64.whl", hash = "sha256:a3793dcceb12b1e2281290cca1277c5ce86ddfd5bf044f654285a4d69057aea7"},
    {file = "torch-1.7.1-cp39-cp39-win_amd64.whl", hash = "sha256:6652a767a0572ae0feb74ad128758e507afd3b8396b6e7f147e438ba8d4c6f63"},
    {file = "torch-1.7.1-cp39-none-macosx_10_9_x86_64.whl", hash = "sha256:38d67f4fb189a92a977b2c0a38e4f6dd413e0bf55aa6d40004696df7e40a71ff"},
]
torchvision = [
    {file = "torchvision-0.8.2-cp36-cp36m-macosx_10_9_x86_64.whl", hash = "sha256:86fae370d222f76ad57c57c3bee03f78b8db727743bfb4c1559a3d395159cea8"},
    {file = "torchvision-0.8.2-cp36-cp36m-manylinux1_x86_64.whl", hash = "sha256:951239b5fcb911dbf78c1385d677f5f48c7a1b12859e3d3ec287562821b17cf2"},
    {file = "torchvision-0.8.2-cp37-cp37m-macosx_10_9_x86_64.whl", hash = "sha256:24db8f4c3d812a032273f68563ad5dbd724f5bfbed523d0c6dce8cede26bb153"},
    {file = "torchvision-0.8.2-cp37-cp37m-manylinux1_x86_64.whl", hash = "sha256:b068f6bcbe91bdd34dda0a39e8a26392add45a3be82543f6dd523b76484fb56f"},
    {file = "torchvision-0.8.2-cp38-cp38-macosx_10_9_x86_64.whl", hash = "sha256:afb76a66b9b0693f758a881a2bf333ed97e3c0c3f15a413c4f49d8dd8bd21307"},
    {file = "torchvision-0.8.2-cp38-cp38-manylinux1_x86_64.whl", hash = "sha256:cd8817e9197fc60ebae37162a445db90bbf35591314a5767ad3d1490b5d65b0f"},
    {file = "torchvision-0.8.2-cp39-cp39-macosx_10_9_x86_64.whl", hash = "sha256:1bd58acc3366ec02266aae56a7a752d43ef07de4a6ba420c4f907d0c9168bb8c"},
    {file = "torchvision-0.8.2-cp39-cp39-manylinux1_x86_64.whl", hash = "sha256:976750a49db2e23dc5a1ed0b5c31f7af51ed2702eee410ee09ef985c3a3e48cf"},
]
tornado = [
    {file = "tornado-6.1-cp35-cp35m-macosx_10_9_x86_64.whl", hash = "sha256:d371e811d6b156d82aa5f9a4e08b58debf97c302a35714f6f45e35139c332e32"},
    {file = "tornado-6.1-cp35-cp35m-manylinux1_i686.whl", hash = "sha256:0d321a39c36e5f2c4ff12b4ed58d41390460f798422c4504e09eb5678e09998c"},
    {file = "tornado-6.1-cp35-cp35m-manylinux1_x86_64.whl", hash = "sha256:9de9e5188a782be6b1ce866e8a51bc76a0fbaa0e16613823fc38e4fc2556ad05"},
    {file = "tornado-6.1-cp35-cp35m-manylinux2010_i686.whl", hash = "sha256:61b32d06ae8a036a6607805e6720ef00a3c98207038444ba7fd3d169cd998910"},
    {file = "tornado-6.1-cp35-cp35m-manylinux2010_x86_64.whl", hash = "sha256:3e63498f680547ed24d2c71e6497f24bca791aca2fe116dbc2bd0ac7f191691b"},
    {file = "tornado-6.1-cp35-cp35m-manylinux2014_aarch64.whl", hash = "sha256:6c77c9937962577a6a76917845d06af6ab9197702a42e1346d8ae2e76b5e3675"},
    {file = "tornado-6.1-cp35-cp35m-win32.whl", hash = "sha256:6286efab1ed6e74b7028327365cf7346b1d777d63ab30e21a0f4d5b275fc17d5"},
    {file = "tornado-6.1-cp35-cp35m-win_amd64.whl", hash = "sha256:fa2ba70284fa42c2a5ecb35e322e68823288a4251f9ba9cc77be04ae15eada68"},
    {file = "tornado-6.1-cp36-cp36m-macosx_10_9_x86_64.whl", hash = "sha256:0a00ff4561e2929a2c37ce706cb8233b7907e0cdc22eab98888aca5dd3775feb"},
    {file = "tornado-6.1-cp36-cp36m-manylinux1_i686.whl", hash = "sha256:748290bf9112b581c525e6e6d3820621ff020ed95af6f17fedef416b27ed564c"},
    {file = "tornado-6.1-cp36-cp36m-manylinux1_x86_64.whl", hash = "sha256:e385b637ac3acaae8022e7e47dfa7b83d3620e432e3ecb9a3f7f58f150e50921"},
    {file = "tornado-6.1-cp36-cp36m-manylinux2010_i686.whl", hash = "sha256:25ad220258349a12ae87ede08a7b04aca51237721f63b1808d39bdb4b2164558"},
    {file = "tornado-6.1-cp36-cp36m-manylinux2010_x86_64.whl", hash = "sha256:65d98939f1a2e74b58839f8c4dab3b6b3c1ce84972ae712be02845e65391ac7c"},
    {file = "tornado-6.1-cp36-cp36m-manylinux2014_aarch64.whl", hash = "sha256:e519d64089b0876c7b467274468709dadf11e41d65f63bba207e04217f47c085"},
    {file = "tornado-6.1-cp36-cp36m-win32.whl", hash = "sha256:b87936fd2c317b6ee08a5741ea06b9d11a6074ef4cc42e031bc6403f82a32575"},
    {file = "tornado-6.1-cp36-cp36m-win_amd64.whl", hash = "sha256:cc0ee35043162abbf717b7df924597ade8e5395e7b66d18270116f8745ceb795"},
    {file = "tornado-6.1-cp37-cp37m-macosx_10_9_x86_64.whl", hash = "sha256:7250a3fa399f08ec9cb3f7b1b987955d17e044f1ade821b32e5f435130250d7f"},
    {file = "tornado-6.1-cp37-cp37m-manylinux1_i686.whl", hash = "sha256:ed3ad863b1b40cd1d4bd21e7498329ccaece75db5a5bf58cd3c9f130843e7102"},
    {file = "tornado-6.1-cp37-cp37m-manylinux1_x86_64.whl", hash = "sha256:dcef026f608f678c118779cd6591c8af6e9b4155c44e0d1bc0c87c036fb8c8c4"},
    {file = "tornado-6.1-cp37-cp37m-manylinux2010_i686.whl", hash = "sha256:70dec29e8ac485dbf57481baee40781c63e381bebea080991893cd297742b8fd"},
    {file = "tornado-6.1-cp37-cp37m-manylinux2010_x86_64.whl", hash = "sha256:d3f7594930c423fd9f5d1a76bee85a2c36fd8b4b16921cae7e965f22575e9c01"},
    {file = "tornado-6.1-cp37-cp37m-manylinux2014_aarch64.whl", hash = "sha256:3447475585bae2e77ecb832fc0300c3695516a47d46cefa0528181a34c5b9d3d"},
    {file = "tornado-6.1-cp37-cp37m-win32.whl", hash = "sha256:e7229e60ac41a1202444497ddde70a48d33909e484f96eb0da9baf8dc68541df"},
    {file = "tornado-6.1-cp37-cp37m-win_amd64.whl", hash = "sha256:cb5ec8eead331e3bb4ce8066cf06d2dfef1bfb1b2a73082dfe8a161301b76e37"},
    {file = "tornado-6.1-cp38-cp38-macosx_10_9_x86_64.whl", hash = "sha256:20241b3cb4f425e971cb0a8e4ffc9b0a861530ae3c52f2b0434e6c1b57e9fd95"},
    {file = "tornado-6.1-cp38-cp38-manylinux1_i686.whl", hash = "sha256:c77da1263aa361938476f04c4b6c8916001b90b2c2fdd92d8d535e1af48fba5a"},
    {file = "tornado-6.1-cp38-cp38-manylinux1_x86_64.whl", hash = "sha256:fba85b6cd9c39be262fcd23865652920832b61583de2a2ca907dbd8e8a8c81e5"},
    {file = "tornado-6.1-cp38-cp38-manylinux2010_i686.whl", hash = "sha256:1e8225a1070cd8eec59a996c43229fe8f95689cb16e552d130b9793cb570a288"},
    {file = "tornado-6.1-cp38-cp38-manylinux2010_x86_64.whl", hash = "sha256:d14d30e7f46a0476efb0deb5b61343b1526f73ebb5ed84f23dc794bdb88f9d9f"},
    {file = "tornado-6.1-cp38-cp38-manylinux2014_aarch64.whl", hash = "sha256:8f959b26f2634a091bb42241c3ed8d3cedb506e7c27b8dd5c7b9f745318ddbb6"},
    {file = "tornado-6.1-cp38-cp38-win32.whl", hash = "sha256:34ca2dac9e4d7afb0bed4677512e36a52f09caa6fded70b4e3e1c89dbd92c326"},
    {file = "tornado-6.1-cp38-cp38-win_amd64.whl", hash = "sha256:6196a5c39286cc37c024cd78834fb9345e464525d8991c21e908cc046d1cc02c"},
    {file = "tornado-6.1-cp39-cp39-macosx_10_9_x86_64.whl", hash = "sha256:f0ba29bafd8e7e22920567ce0d232c26d4d47c8b5cf4ed7b562b5db39fa199c5"},
    {file = "tornado-6.1-cp39-cp39-manylinux1_i686.whl", hash = "sha256:33892118b165401f291070100d6d09359ca74addda679b60390b09f8ef325ffe"},
    {file = "tornado-6.1-cp39-cp39-manylinux1_x86_64.whl", hash = "sha256:7da13da6f985aab7f6f28debab00c67ff9cbacd588e8477034c0652ac141feea"},
    {file = "tornado-6.1-cp39-cp39-manylinux2010_i686.whl", hash = "sha256:e0791ac58d91ac58f694d8d2957884df8e4e2f6687cdf367ef7eb7497f79eaa2"},
    {file = "tornado-6.1-cp39-cp39-manylinux2010_x86_64.whl", hash = "sha256:66324e4e1beede9ac79e60f88de548da58b1f8ab4b2f1354d8375774f997e6c0"},
    {file = "tornado-6.1-cp39-cp39-manylinux2014_aarch64.whl", hash = "sha256:a48900ecea1cbb71b8c71c620dee15b62f85f7c14189bdeee54966fbd9a0c5bd"},
    {file = "tornado-6.1-cp39-cp39-win32.whl", hash = "sha256:d3d20ea5782ba63ed13bc2b8c291a053c8d807a8fa927d941bd718468f7b950c"},
    {file = "tornado-6.1-cp39-cp39-win_amd64.whl", hash = "sha256:548430be2740e327b3fe0201abe471f314741efcb0067ec4f2d7dcfb4825f3e4"},
    {file = "tornado-6.1.tar.gz", hash = "sha256:33c6e81d7bd55b468d2e793517c909b139960b6c790a60b7991b9b6b76fb9791"},
]
tqdm = [
    {file = "tqdm-4.54.1-py2.py3-none-any.whl", hash = "sha256:d4f413aecb61c9779888c64ddf0c62910ad56dcbe857d8922bb505d4dbff0df1"},
    {file = "tqdm-4.54.1.tar.gz", hash = "sha256:38b658a3e4ecf9b4f6f8ff75ca16221ae3378b2e175d846b6b33ea3a20852cf5"},
]
traitlets = [
    {file = "traitlets-5.0.5-py3-none-any.whl", hash = "sha256:69ff3f9d5351f31a7ad80443c2674b7099df13cc41fc5fa6e2f6d3b0330b0426"},
    {file = "traitlets-5.0.5.tar.gz", hash = "sha256:178f4ce988f69189f7e523337a3e11d91c786ded9360174a3d9ca83e79bc5396"},
]
typed-ast = [
    {file = "typed_ast-1.4.1-cp35-cp35m-manylinux1_i686.whl", hash = "sha256:73d785a950fc82dd2a25897d525d003f6378d1cb23ab305578394694202a58c3"},
    {file = "typed_ast-1.4.1-cp35-cp35m-manylinux1_x86_64.whl", hash = "sha256:aaee9905aee35ba5905cfb3c62f3e83b3bec7b39413f0a7f19be4e547ea01ebb"},
    {file = "typed_ast-1.4.1-cp35-cp35m-win32.whl", hash = "sha256:0c2c07682d61a629b68433afb159376e24e5b2fd4641d35424e462169c0a7919"},
    {file = "typed_ast-1.4.1-cp35-cp35m-win_amd64.whl", hash = "sha256:4083861b0aa07990b619bd7ddc365eb7fa4b817e99cf5f8d9cf21a42780f6e01"},
    {file = "typed_ast-1.4.1-cp36-cp36m-macosx_10_9_x86_64.whl", hash = "sha256:269151951236b0f9a6f04015a9004084a5ab0d5f19b57de779f908621e7d8b75"},
    {file = "typed_ast-1.4.1-cp36-cp36m-manylinux1_i686.whl", hash = "sha256:24995c843eb0ad11a4527b026b4dde3da70e1f2d8806c99b7b4a7cf491612652"},
    {file = "typed_ast-1.4.1-cp36-cp36m-manylinux1_x86_64.whl", hash = "sha256:fe460b922ec15dd205595c9b5b99e2f056fd98ae8f9f56b888e7a17dc2b757e7"},
    {file = "typed_ast-1.4.1-cp36-cp36m-win32.whl", hash = "sha256:4e3e5da80ccbebfff202a67bf900d081906c358ccc3d5e3c8aea42fdfdfd51c1"},
    {file = "typed_ast-1.4.1-cp36-cp36m-win_amd64.whl", hash = "sha256:249862707802d40f7f29f6e1aad8d84b5aa9e44552d2cc17384b209f091276aa"},
    {file = "typed_ast-1.4.1-cp37-cp37m-macosx_10_9_x86_64.whl", hash = "sha256:8ce678dbaf790dbdb3eba24056d5364fb45944f33553dd5869b7580cdbb83614"},
    {file = "typed_ast-1.4.1-cp37-cp37m-manylinux1_i686.whl", hash = "sha256:c9e348e02e4d2b4a8b2eedb48210430658df6951fa484e59de33ff773fbd4b41"},
    {file = "typed_ast-1.4.1-cp37-cp37m-manylinux1_x86_64.whl", hash = "sha256:bcd3b13b56ea479b3650b82cabd6b5343a625b0ced5429e4ccad28a8973f301b"},
    {file = "typed_ast-1.4.1-cp37-cp37m-win32.whl", hash = "sha256:d5d33e9e7af3b34a40dc05f498939f0ebf187f07c385fd58d591c533ad8562fe"},
    {file = "typed_ast-1.4.1-cp37-cp37m-win_amd64.whl", hash = "sha256:0666aa36131496aed8f7be0410ff974562ab7eeac11ef351def9ea6fa28f6355"},
    {file = "typed_ast-1.4.1-cp38-cp38-macosx_10_15_x86_64.whl", hash = "sha256:d205b1b46085271b4e15f670058ce182bd1199e56b317bf2ec004b6a44f911f6"},
    {file = "typed_ast-1.4.1-cp38-cp38-manylinux1_i686.whl", hash = "sha256:6daac9731f172c2a22ade6ed0c00197ee7cc1221aa84cfdf9c31defeb059a907"},
    {file = "typed_ast-1.4.1-cp38-cp38-manylinux1_x86_64.whl", hash = "sha256:498b0f36cc7054c1fead3d7fc59d2150f4d5c6c56ba7fb150c013fbc683a8d2d"},
    {file = "typed_ast-1.4.1-cp38-cp38-win32.whl", hash = "sha256:715ff2f2df46121071622063fc7543d9b1fd19ebfc4f5c8895af64a77a8c852c"},
    {file = "typed_ast-1.4.1-cp38-cp38-win_amd64.whl", hash = "sha256:fc0fea399acb12edbf8a628ba8d2312f583bdbdb3335635db062fa98cf71fca4"},
    {file = "typed_ast-1.4.1-cp39-cp39-macosx_10_15_x86_64.whl", hash = "sha256:d43943ef777f9a1c42bf4e552ba23ac77a6351de620aa9acf64ad54933ad4d34"},
    {file = "typed_ast-1.4.1.tar.gz", hash = "sha256:8c8aaad94455178e3187ab22c8b01a3837f8ee50e09cf31f1ba129eb293ec30b"},
]
typing = [
    {file = "typing-3.7.4.3-py2-none-any.whl", hash = "sha256:283d868f5071ab9ad873e5e52268d611e851c870a2ba354193026f2dfb29d8b5"},
    {file = "typing-3.7.4.3.tar.gz", hash = "sha256:1187fb9c82fd670d10aa07bbb6cfcfe4bdda42d6fab8d5134f04e8c4d0b71cc9"},
]
typing-extensions = [
    {file = "typing_extensions-3.7.4.3-py2-none-any.whl", hash = "sha256:dafc7639cde7f1b6e1acc0f457842a83e722ccca8eef5270af2d74792619a89f"},
    {file = "typing_extensions-3.7.4.3-py3-none-any.whl", hash = "sha256:7cb407020f00f7bfc3cb3e7881628838e69d8f3fcab2f64742a5e76b2f841918"},
    {file = "typing_extensions-3.7.4.3.tar.gz", hash = "sha256:99d4073b617d30288f569d3f13d2bd7548c3a7e4c8de87db09a9d29bb3a4a60c"},
]
tzlocal = [
    {file = "tzlocal-2.1-py2.py3-none-any.whl", hash = "sha256:e2cb6c6b5b604af38597403e9852872d7f534962ae2954c7f35efcb1ccacf4a4"},
    {file = "tzlocal-2.1.tar.gz", hash = "sha256:643c97c5294aedc737780a49d9df30889321cbe1204eac2c2ec6134035a92e44"},
]
urllib3 = [
    {file = "urllib3-1.26.2-py2.py3-none-any.whl", hash = "sha256:d8ff90d979214d7b4f8ce956e80f4028fc6860e4431f731ea4a8c08f23f99473"},
    {file = "urllib3-1.26.2.tar.gz", hash = "sha256:19188f96923873c92ccb987120ec4acaa12f0461fa9ce5d3d0772bc965a39e08"},
]
validators = [
    {file = "validators-0.18.2-py3-none-any.whl", hash = "sha256:0143dcca8a386498edaf5780cbd5960da1a4c85e0719f3ee5c9b41249c4fefbd"},
    {file = "validators-0.18.2.tar.gz", hash = "sha256:37cd9a9213278538ad09b5b9f9134266e7c226ab1fede1d500e29e0a8fbb9ea6"},
]
watchdog = [
    {file = "watchdog-1.0.2-cp36-cp36m-macosx_10_9_x86_64.whl", hash = "sha256:e2a531e71be7b5cc3499ae2d1494d51b6a26684bcc7c3146f63c810c00e8a3cc"},
    {file = "watchdog-1.0.2-cp37-cp37m-macosx_10_9_x86_64.whl", hash = "sha256:e7c73edef48f4ceeebb987317a67e0080e5c9228601ff67b3c4062fa020403c7"},
    {file = "watchdog-1.0.2-cp38-cp38-macosx_10_9_x86_64.whl", hash = "sha256:85e6574395aa6c1e14e0f030d9d7f35c2340a6cf95d5671354ce876ac3ffdd4d"},
    {file = "watchdog-1.0.2-cp39-cp39-macosx_10_9_x86_64.whl", hash = "sha256:27d9b4666938d5d40afdcdf2c751781e9ce36320788b70208d0f87f7401caf93"},
    {file = "watchdog-1.0.2-pp36-pypy36_pp73-macosx_10_9_x86_64.whl", hash = "sha256:2f1ade0d0802503fda4340374d333408831cff23da66d7e711e279ba50fe6c4a"},
    {file = "watchdog-1.0.2-pp37-pypy37_pp73-macosx_10_9_x86_64.whl", hash = "sha256:f1d0e878fd69129d0d68b87cee5d9543f20d8018e82998efb79f7e412d42154a"},
    {file = "watchdog-1.0.2-py3-none-manylinux2014_aarch64.whl", hash = "sha256:d948ad9ab9aba705f9836625b32e965b9ae607284811cd98334423f659ea537a"},
    {file = "watchdog-1.0.2-py3-none-manylinux2014_armv7l.whl", hash = "sha256:101532b8db506559e52a9b5d75a308729b3f68264d930670e6155c976d0e52a0"},
    {file = "watchdog-1.0.2-py3-none-manylinux2014_i686.whl", hash = "sha256:b1d723852ce90a14abf0ec0ca9e80689d9509ee4c9ee27163118d87b564a12ac"},
    {file = "watchdog-1.0.2-py3-none-manylinux2014_ppc64.whl", hash = "sha256:68744de2003a5ea2dfbb104f9a74192cf381334a9e2c0ed2bbe1581828d50b61"},
    {file = "watchdog-1.0.2-py3-none-manylinux2014_ppc64le.whl", hash = "sha256:602dbd9498592eacc42e0632c19781c3df1728ef9cbab555fab6778effc29eeb"},
    {file = "watchdog-1.0.2-py3-none-manylinux2014_s390x.whl", hash = "sha256:016b01495b9c55b5d4126ed8ae75d93ea0d99377084107c33162df52887cee18"},
    {file = "watchdog-1.0.2-py3-none-manylinux2014_x86_64.whl", hash = "sha256:5f1f3b65142175366ba94c64d8d4c8f4015825e0beaacee1c301823266b47b9b"},
    {file = "watchdog-1.0.2-py3-none-win32.whl", hash = "sha256:57f05e55aa603c3b053eed7e679f0a83873c540255b88d58c6223c7493833bac"},
    {file = "watchdog-1.0.2-py3-none-win_amd64.whl", hash = "sha256:f84146f7864339c8addf2c2b9903271df21d18d2c721e9a77f779493234a82b5"},
    {file = "watchdog-1.0.2-py3-none-win_ia64.whl", hash = "sha256:ee21aeebe6b3e51e4ba64564c94cee8dbe7438b9cb60f0bb350c4fa70d1b52c2"},
    {file = "watchdog-1.0.2.tar.gz", hash = "sha256:376cbc2a35c0392b0fe7ff16fbc1b303fd99d4dd9911ab5581ee9d69adc88982"},
]
wcwidth = [
    {file = "wcwidth-0.2.5-py2.py3-none-any.whl", hash = "sha256:beb4802a9cebb9144e99086eff703a642a13d6a0052920003a230f3294bbe784"},
    {file = "wcwidth-0.2.5.tar.gz", hash = "sha256:c4d647b99872929fdb7bdcaa4fbe7f01413ed3d98077df798530e5b04f116c83"},
]
webencodings = [
    {file = "webencodings-0.5.1-py2.py3-none-any.whl", hash = "sha256:a0af1213f3c2226497a97e2b3aa01a7e4bee4f403f95be16fc9acd2947514a78"},
    {file = "webencodings-0.5.1.tar.gz", hash = "sha256:b36a1c245f2d304965eb4e0a82848379241dc04b865afcc4aab16748587e1923"},
]
websocket-client = [
    {file = "websocket_client-0.57.0-py2.py3-none-any.whl", hash = "sha256:0fc45c961324d79c781bab301359d5a1b00b13ad1b10415a4780229ef71a5549"},
    {file = "websocket_client-0.57.0.tar.gz", hash = "sha256:d735b91d6d1692a6a181f2a8c9e0238e5f6373356f561bb9dc4c7af36f452010"},
]
werkzeug = [
    {file = "Werkzeug-1.0.1-py2.py3-none-any.whl", hash = "sha256:2de2a5db0baeae7b2d2664949077c2ac63fbd16d98da0ff71837f7d1dea3fd43"},
    {file = "Werkzeug-1.0.1.tar.gz", hash = "sha256:6c80b1e5ad3665290ea39320b91e1be1e0d5f60652b964a3070216de83d2e47c"},
]
wheel = [
    {file = "wheel-0.36.2-py2.py3-none-any.whl", hash = "sha256:78b5b185f0e5763c26ca1e324373aadd49182ca90e825f7853f4b2509215dc0e"},
    {file = "wheel-0.36.2.tar.gz", hash = "sha256:e11eefd162658ea59a60a0f6c7d493a7190ea4b9a85e335b33489d9f17e0245e"},
]
widgetsnbextension = [
    {file = "widgetsnbextension-3.5.1-py2.py3-none-any.whl", hash = "sha256:bd314f8ceb488571a5ffea6cc5b9fc6cba0adaf88a9d2386b93a489751938bcd"},
    {file = "widgetsnbextension-3.5.1.tar.gz", hash = "sha256:079f87d87270bce047512400efd70238820751a11d2d8cb137a5a5bdbaf255c7"},
]
wrapt = [
    {file = "wrapt-1.12.1.tar.gz", hash = "sha256:b62ffa81fb85f4332a4f609cab4ac40709470da05643a082ec1eb88e6d9b97d7"},
]
xlrd = [
    {file = "xlrd-1.2.0-py2.py3-none-any.whl", hash = "sha256:e551fb498759fa3a5384a94ccd4c3c02eb7c00ea424426e212ac0c57be9dfbde"},
    {file = "xlrd-1.2.0.tar.gz", hash = "sha256:546eb36cee8db40c3eaa46c351e67ffee6eeb5fa2650b71bc4c758a29a1b29b2"},
]
xmltodict = [
    {file = "xmltodict-0.12.0-py2.py3-none-any.whl", hash = "sha256:8bbcb45cc982f48b2ca8fe7e7827c5d792f217ecf1792626f808bf41c3b86051"},
    {file = "xmltodict-0.12.0.tar.gz", hash = "sha256:50d8c638ed7ecb88d90561beedbf720c9b4e851a9fa6c47ebd64e99d166d8a21"},
]
zipp = [
    {file = "zipp-3.4.0-py3-none-any.whl", hash = "sha256:102c24ef8f171fd729d46599845e95c7ab894a4cf45f5de11a44cc7444fb1108"},
    {file = "zipp-3.4.0.tar.gz", hash = "sha256:ed5eee1974372595f9e416cc7bbeeb12335201d8081ca8a0743c954d4446e5cb"},
]<|MERGE_RESOLUTION|>--- conflicted
+++ resolved
@@ -47,7 +47,7 @@
 [[package]]
 category = "main"
 description = "Disable App Nap on macOS >= 10.9"
-marker = "python_version >= \"3.4\" and sys_platform == \"darwin\" or platform_system == \"Darwin\" or python_version >= \"3.4\" and platform_system == \"Darwin\""
+marker = "python_version >= \"3.3\" and sys_platform == \"darwin\" or platform_system == \"Darwin\" or python_version >= \"3.4\" and sys_platform == \"darwin\" or python_version >= \"3.4\" and platform_system == \"Darwin\""
 name = "appnope"
 optional = false
 python-versions = "*"
@@ -146,7 +146,7 @@
 [[package]]
 category = "main"
 description = "Specifications for callback functions passed in to an API"
-marker = "python_version >= \"3.4\""
+marker = "python_version >= \"3.3\""
 name = "backcall"
 optional = false
 python-versions = "*"
@@ -261,17 +261,10 @@
 name = "boto3"
 optional = false
 python-versions = "*"
-<<<<<<< HEAD
 version = "1.16.40"
 
 [package.dependencies]
 botocore = ">=1.19.40,<1.20.0"
-=======
-version = "1.16.38"
-
-[package.dependencies]
-botocore = ">=1.19.38,<1.20.0"
->>>>>>> 6f9cbd47
 jmespath = ">=0.7.1,<1.0.0"
 s3transfer = ">=0.3.0,<0.4.0"
 
@@ -281,11 +274,7 @@
 name = "botocore"
 optional = false
 python-versions = "*"
-<<<<<<< HEAD
 version = "1.19.40"
-=======
-version = "1.19.38"
->>>>>>> 6f9cbd47
 
 [package.dependencies]
 jmespath = ">=0.7.1,<1.0.0"
@@ -428,7 +417,7 @@
 [[package]]
 category = "main"
 description = "Cross-platform colored terminal text."
-marker = "python_version >= \"3.4\" and sys_platform == \"win32\" or sys_platform == \"win32\""
+marker = "python_version >= \"3.3\" and sys_platform == \"win32\" or sys_platform == \"win32\" or python_version >= \"3.4\" and sys_platform == \"win32\""
 name = "colorama"
 optional = false
 python-versions = ">=2.7, !=3.0.*, !=3.1.*, !=3.2.*, !=3.3.*, !=3.4.*"
@@ -586,7 +575,6 @@
 
 [[package]]
 category = "main"
-<<<<<<< HEAD
 description = "File-system specification"
 name = "fsspec"
 optional = false
@@ -611,8 +599,6 @@
 
 [[package]]
 category = "main"
-=======
->>>>>>> 6f9cbd47
 description = "Clean single-source support for Python 3 and 2"
 name = "future"
 optional = false
@@ -948,7 +934,7 @@
 [[package]]
 category = "main"
 description = "An autocompletion tool for Python that can be used for text editors."
-marker = "python_version >= \"3.4\""
+marker = "python_version >= \"3.3\""
 name = "jedi"
 optional = false
 python-versions = ">=2.7, !=3.0.*, !=3.1.*, !=3.2.*, !=3.3.*, !=3.4.*"
@@ -1466,7 +1452,7 @@
 [[package]]
 category = "main"
 description = "A Python Parser"
-marker = "python_version >= \"3.4\""
+marker = "python_version >= \"3.3\""
 name = "parso"
 optional = false
 python-versions = ">=2.7, !=3.0.*, !=3.1.*, !=3.2.*, !=3.3.*"
@@ -1486,7 +1472,7 @@
 [[package]]
 category = "main"
 description = "Pexpect allows easy control of interactive console applications."
-marker = "python_version >= \"3.4\" and sys_platform != \"win32\""
+marker = "python_version >= \"3.3\" and sys_platform != \"win32\" or python_version >= \"3.4\" and sys_platform != \"win32\""
 name = "pexpect"
 optional = false
 python-versions = "*"
@@ -1498,7 +1484,7 @@
 [[package]]
 category = "main"
 description = "Tiny 'shelve'-like database with concurrency support"
-marker = "python_version >= \"3.4\""
+marker = "python_version >= \"3.3\""
 name = "pickleshare"
 optional = false
 python-versions = "*"
@@ -1542,7 +1528,7 @@
 [[package]]
 category = "main"
 description = "Library for building powerful interactive command lines in Python"
-marker = "python_version >= \"3.4\""
+marker = "python_version >= \"3.3\""
 name = "prompt-toolkit"
 optional = false
 python-versions = ">=3.6.1"
@@ -1565,7 +1551,7 @@
 [[package]]
 category = "main"
 description = "Run a subprocess in a pseudo terminal"
-marker = "python_version >= \"3.4\" and sys_platform != \"win32\" or os_name != \"nt\""
+marker = "python_version >= \"3.3\" and sys_platform != \"win32\" or os_name != \"nt\" or python_version >= \"3.4\" and sys_platform != \"win32\""
 name = "ptyprocess"
 optional = false
 python-versions = "*"
@@ -1738,7 +1724,6 @@
 numpy = "*"
 pytest = "*"
 scipy = "*"
-typing = "*"
 
 [[package]]
 category = "main"
@@ -1834,7 +1819,7 @@
 category = "main"
 description = "YAML parser and emitter for Python"
 name = "pyyaml"
-optional = true
+optional = false
 python-versions = ">=2.7, !=3.0.*, !=3.1.*, !=3.2.*, !=3.3.*, !=3.4.*"
 version = "5.3.1"
 
@@ -2415,7 +2400,6 @@
 [package.extras]
 test = ["pytest"]
 
-<<<<<<< HEAD
 [[package]]
 category = "dev"
 description = "a fork of Python 2 and 3 ast modules with type comment support"
@@ -2426,16 +2410,6 @@
 
 [[package]]
 category = "main"
-description = "Type Hints for Python"
-name = "typing"
-optional = false
-python-versions = ">=2.7, !=3.0.*, !=3.1.*, !=3.2.*, !=3.3.*"
-version = "3.7.4.3"
-
-=======
->>>>>>> 6f9cbd47
-[[package]]
-category = "main"
 description = "Backported and Experimental Type Hints for Python 3.5+"
 name = "typing-extensions"
 optional = false
@@ -2495,7 +2469,7 @@
 [[package]]
 category = "main"
 description = "Measures the displayed width of unicode strings in a terminal"
-marker = "python_version >= \"3.4\""
+marker = "python_version >= \"3.3\""
 name = "wcwidth"
 optional = false
 python-versions = "*"
@@ -2597,11 +2571,7 @@
 experiments = ["neptune-client", "hiplot", "paramiko", "pyrecorder"]
 
 [metadata]
-<<<<<<< HEAD
-content-hash = "3bc7635e2df5f3b71d92d7561e182f36d716b6d2d8bb823a81a4a0f8f1dd7a73"
-=======
-content-hash = "a652d2cc6b017a53714ed6747b46947b39ba87fe8bab7b23c44b37cc08957bb9"
->>>>>>> 6f9cbd47
+content-hash = "9bfc1552813e59f0049efb3d3edf24851b51b346b318baf59b20590425edf8c3"
 python-versions = "^3.7"
 
 [metadata.files]
@@ -2705,21 +2675,12 @@
 ]
 blitz-bayesian-pytorch = []
 boto3 = [
-<<<<<<< HEAD
     {file = "boto3-1.16.40-py2.py3-none-any.whl", hash = "sha256:bbe380ee554cfc998528320578ca2ec152aea3243dd8e82119bc644deb49ec6b"},
     {file = "boto3-1.16.40.tar.gz", hash = "sha256:75326882aa68e003452dcd8f0fcee0339ff63624115927fb71a6b5d15535ace5"},
 ]
 botocore = [
     {file = "botocore-1.19.40-py2.py3-none-any.whl", hash = "sha256:bb0e4cc5e364785ff8fc380d74ad57dec9857a4093608633616d0acfe84caadc"},
     {file = "botocore-1.19.40.tar.gz", hash = "sha256:ebfa880ac8cb8132dc6657902bf546f52cf2c43278570f60c8f8a0f894556555"},
-=======
-    {file = "boto3-1.16.38-py2.py3-none-any.whl", hash = "sha256:18d7ba5d623d4794f439201ab900c9c14a50019bc52d9113b0a2bb2e1ef9af2c"},
-    {file = "boto3-1.16.38.tar.gz", hash = "sha256:1ddfd307d409e7bc792bd12923078f59c2f56fbba4065c320b3f768481bbbbf7"},
-]
-botocore = [
-    {file = "botocore-1.19.38-py2.py3-none-any.whl", hash = "sha256:38ccc132c5b9d1e7a4dd37af78061fd2dd0e4fd611f527b409a4e9a679a85cdb"},
-    {file = "botocore-1.19.38.tar.gz", hash = "sha256:1f1ecb1b0c6ffc8fcdd5eeb40f33e986dfe9724dc66c83017014a0506af6378a"},
->>>>>>> 6f9cbd47
 ]
 botorch = [
     {file = "botorch-0.3.3-py3-none-any.whl", hash = "sha256:d8883101dcf37051223bec5913c3f0600995f76d90e655edca4ecab6aa669ed4"},
@@ -2938,13 +2899,10 @@
     {file = "flatbuffers-1.12-py2.py3-none-any.whl", hash = "sha256:9e9ef47fa92625c4721036e7c4124182668dc6021d9e7c73704edd395648deb9"},
     {file = "flatbuffers-1.12.tar.gz", hash = "sha256:63bb9a722d5e373701913e226135b28a6f6ac200d5cc7b4d919fa38d73b44610"},
 ]
-<<<<<<< HEAD
 fsspec = [
     {file = "fsspec-0.8.5-py3-none-any.whl", hash = "sha256:5629dc945800873cb2092df806c854e74c2799f4854247bce37ca7171000a7ec"},
     {file = "fsspec-0.8.5.tar.gz", hash = "sha256:890c6ce9325030f03bd2eae81389ddcbcee53bdd475334ca064595e1e45f92a6"},
 ]
-=======
->>>>>>> 6f9cbd47
 future = [
     {file = "future-0.18.2.tar.gz", hash = "sha256:b1bead90b70cf6ec3f0710ae53a525360fa360d306a86583adc6bf83a4db537d"},
 ]
@@ -4159,10 +4117,6 @@
     {file = "typed_ast-1.4.1-cp39-cp39-macosx_10_15_x86_64.whl", hash = "sha256:d43943ef777f9a1c42bf4e552ba23ac77a6351de620aa9acf64ad54933ad4d34"},
     {file = "typed_ast-1.4.1.tar.gz", hash = "sha256:8c8aaad94455178e3187ab22c8b01a3837f8ee50e09cf31f1ba129eb293ec30b"},
 ]
-typing = [
-    {file = "typing-3.7.4.3-py2-none-any.whl", hash = "sha256:283d868f5071ab9ad873e5e52268d611e851c870a2ba354193026f2dfb29d8b5"},
-    {file = "typing-3.7.4.3.tar.gz", hash = "sha256:1187fb9c82fd670d10aa07bbb6cfcfe4bdda42d6fab8d5134f04e8c4d0b71cc9"},
-]
 typing-extensions = [
     {file = "typing_extensions-3.7.4.3-py2-none-any.whl", hash = "sha256:dafc7639cde7f1b6e1acc0f457842a83e722ccca8eef5270af2d74792619a89f"},
     {file = "typing_extensions-3.7.4.3-py3-none-any.whl", hash = "sha256:7cb407020f00f7bfc3cb3e7881628838e69d8f3fcab2f64742a5e76b2f841918"},
